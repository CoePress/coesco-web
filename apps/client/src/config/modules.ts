import type {
  LucideIcon,
} from "lucide-react";
import type { ComponentType } from "react";

import {
  ActivityIcon,
  BoxIcon,
  Building2,
  ChartNoAxesCombined,
  CodeIcon,
  DollarSignIcon,
  FactoryIcon,
  FileCheck2Icon,
  FileClockIcon,
  FileCogIcon,
  FileIcon,
  FileTextIcon,
  FolderSyncIcon,
  LayoutDashboardIcon,
  LogsIcon,
  PaintBucketIcon,
  SearchIcon,
  ShieldIcon,
  UsersIcon,
  WrenchIcon,
} from "lucide-react";

<<<<<<< HEAD
import { AdminDashboard, Companies, CompanyDetails, ConfigurationBuilder, ContactDetails, Contacts, EmployeeDetails, Employees, FormBuilder, FormDetails, Forms, FormSubmission, JourneyDetails, Logs, Machines, MachineStatuses, PerformanceSheet, PerformanceSheets, Pipeline, ProductDetails, ProductionDashboard, Products, QuoteDetails, Quotes, SalesDashboard, Sessions, Timezone } from "@/pages";
=======
import { Companies, CompanyDetails, ConfigurationBuilder, ContactDetails, Contacts, EmployeeDetails, Employees, FormBuilder, FormDetails, Forms, FormSubmission, JourneyDetails, Logs, Machines, MachineStatuses, PerformanceSheet, PerformanceSheets, Pipeline, ProductDetails, ProductionDashboard, Products, QuoteDetails, Quotes, SalesDashboard, Timezone } from "@/pages";
>>>>>>> 07dfa6b3
import Design from "@/pages/sandbox/design";
import LegacyExplorer from "@/pages/sandbox/legacy-explorer";
import Sandbox from "@/pages/sandbox/sandbox";
import FormSubmissions from "@/pages/service/form-submissions";
import FormSubmissionView from "@/pages/service/form-submission-view";
import SyncTest from "@/pages/service/sync-test";

import { __dev__ } from "./env";

export interface Module {
  sequence: number;
  slug: string;
  label: string;
  icon: LucideIcon;
  status: "active" | "inactive" | "development";
  pages: Page[];
}

export interface Page {
  slug: string | null;
  label: string;
  icon?: LucideIcon;
  component: ComponentType;
  children?: Page[];
}

<<<<<<< HEAD
=======


>>>>>>> 07dfa6b3
const productionModule: Module = {
  sequence: 2,
  slug: "production",
  label: "Production",
  icon: FactoryIcon,
  status: "active",
  pages: [
    {
      slug: null,
      label: "Dashboard",
      icon: LayoutDashboardIcon,
      component: ProductionDashboard,
    },
    {
      slug: "machines",
      label: "Machines",
      icon: BoxIcon,
      component: Machines,
    },
    {
      slug: "machine-states",
      label: "Machine States",
      icon: ActivityIcon,
      component: MachineStatuses,
    },
  ],
};

const salesModule: Module = {
  sequence: 1,
  slug: "sales",
  label: "Sales",
  icon: DollarSignIcon,
  status: "active",
  pages: [
    {
      slug: null,
      label: "Dashboard",
      icon: LayoutDashboardIcon,
      component: SalesDashboard,
    },
    {
      slug: "pipeline",
      label: "Journeys",
      icon: DollarSignIcon,
      component: Pipeline,
      children: [
        {
          slug: ":id",
          label: "Journey Details",
          component: JourneyDetails,
        },
      ],
    },
    {
      slug: "companies",
      label: "Companies",
      icon: Building2,
      component: Companies,
      children: [
        {
          slug: ":id",
          label: "Company Details",
          component: CompanyDetails,
        },
      ],
    },
    {
      slug: "contacts",
      label: "Contacts",
      icon: UsersIcon,
      component: Contacts,
      children: [
        {
          slug: ":id",
          label: "Contact Details",
          component: ContactDetails,
        },
      ],
    },
    {
      slug: "quotes",
      label: "Quotes",
      icon: FileTextIcon,
      component: Quotes,
      children: [
        {
          slug: ":id",
          label: "Quote Details",
          component: QuoteDetails,
        },
      ],
    },
    {
      slug: "products",
      label: "Products",
      icon: BoxIcon,
      component: Products,
      children: [
        {
          slug: "configuration-builder",
          label: "Configuration Builder",
          component: ConfigurationBuilder,
        },
        {
          slug: "p/:id",
          label: "Product Details",
          component: ProductDetails,
        },
      ],
    },
    {
      slug: "performance-sheets",
      label: "Performance Sheets",
      icon: ChartNoAxesCombined,
      component: PerformanceSheets,
      children: [
        {
          slug: ":id",
          label: "Performance Sheet Details",
          component: PerformanceSheet,
        },
      ],
    },
  ],
};

const serviceModule: Module = {
  sequence: 3,
  slug: "service",
  label: "Service",
  icon: WrenchIcon,
  status: "development",
  pages: [
    {
      slug: null,
      label: "Forms",
      icon: FileIcon,
      component: Forms,
      children: [
        {
          slug: "forms/:id",
          label: "Form Details",
          icon: FileCogIcon,
          component: FormDetails,
        },
        {
          slug: "forms/:id/build",
          label: "Form Details",
          icon: FileCogIcon,
          component: FormBuilder,
        },
        {
          slug: "forms/:id/submissions",
          label: "Form Submissions",
          icon: FileCheck2Icon,
          component: FormSubmissions,
        },
        {
          slug: "forms/:id/submit",
          label: "Form Submit",
          icon: FileCheck2Icon,
          component: FormSubmission,
        },
        {
          slug: "forms/:formId/submissions/:id",
          label: "Submission View",
          icon: FileTextIcon,
          component: FormSubmissionView,
        },
      ],
    },

  ],
};

const adminModule: Module = {
  sequence: 9998,
  slug: "admin",
  label: "Admin",
  icon: ShieldIcon,
  status: "active",
  pages: [
<<<<<<< HEAD
      {
      slug: null,
      label: "Dashboard",
      icon: LayoutDashboardIcon,
      component: AdminDashboard,
    },
=======
>>>>>>> 07dfa6b3
    {
      slug: "employees",
      label: "Employees",
      icon: UsersIcon,
      component: Employees,
      children: [
        {
          slug: ":id",
          label: "Employee Details",
          component: EmployeeDetails,
        },
      ],
    },
<<<<<<< HEAD
    {
      slug: "sessions",
      label: "Sessions",
      icon: FileClockIcon,
      component: Sessions,
    },
=======
    // {
    //   slug: "permissions",
    //   label: "Permissions",
    //   icon: LockIcon,
    //   component: Permissions,
    // },
    // {
    //   slug: "sessions",
    //   label: "Sessions",
    //   icon: FileClockIcon,
    //   component: Sessions,
    // },
    // {
    //   slug: "devices",
    //   label: "Devices",
    //   icon: ComputerIcon,
    //   component: Devices,
    // },
    // {
    //   slug: "reports",
    //   label: "Reports",
    //   icon: FileTextIcon,
    //   component: Reports,
    // },
>>>>>>> 07dfa6b3
    {
      slug: "logs",
      label: "Logs",
      icon: LogsIcon,
      component: Logs,
    },
  ],
};

const sandboxModule: Module = {
  sequence: 9999,
  slug: "sandbox",
  label: "Sandbox",
  icon: CodeIcon,
  status: "development",
  pages: [
    {
      slug: null,
      label: "Sandbox",
      icon: CodeIcon,
      component: Sandbox,
    },
    {
      slug: "timezone",
      label: "Timezone",
      icon: PaintBucketIcon,
      component: Timezone,
    },
    {
      slug: "design-elements",
      label: "Design Elements",
      icon: PaintBucketIcon,
      component: Design,
    },
    {
      slug: "legacy-explorer",
      label: "Legacy Explorer",
      icon: SearchIcon,
      component: LegacyExplorer,
    },
    {
      slug: "sync",
      label: "Sync",
      icon: FolderSyncIcon,
      component: SyncTest,
    },
  ],
};

const modules: Module[] = [
  salesModule,
  productionModule,
  serviceModule,
  adminModule,
  sandboxModule,
]
  .filter(
    module =>
      module.status === "active" || (__dev__ && module.status === "development"),
  )
  .sort((a, b) => a.sequence - b.sequence);

export default modules;<|MERGE_RESOLUTION|>--- conflicted
+++ resolved
@@ -26,11 +26,7 @@
   WrenchIcon,
 } from "lucide-react";
 
-<<<<<<< HEAD
 import { AdminDashboard, Companies, CompanyDetails, ConfigurationBuilder, ContactDetails, Contacts, EmployeeDetails, Employees, FormBuilder, FormDetails, Forms, FormSubmission, JourneyDetails, Logs, Machines, MachineStatuses, PerformanceSheet, PerformanceSheets, Pipeline, ProductDetails, ProductionDashboard, Products, QuoteDetails, Quotes, SalesDashboard, Sessions, Timezone } from "@/pages";
-=======
-import { Companies, CompanyDetails, ConfigurationBuilder, ContactDetails, Contacts, EmployeeDetails, Employees, FormBuilder, FormDetails, Forms, FormSubmission, JourneyDetails, Logs, Machines, MachineStatuses, PerformanceSheet, PerformanceSheets, Pipeline, ProductDetails, ProductionDashboard, Products, QuoteDetails, Quotes, SalesDashboard, Timezone } from "@/pages";
->>>>>>> 07dfa6b3
 import Design from "@/pages/sandbox/design";
 import LegacyExplorer from "@/pages/sandbox/legacy-explorer";
 import Sandbox from "@/pages/sandbox/sandbox";
@@ -57,11 +53,6 @@
   children?: Page[];
 }
 
-<<<<<<< HEAD
-=======
-
-
->>>>>>> 07dfa6b3
 const productionModule: Module = {
   sequence: 2,
   slug: "production",
@@ -245,15 +236,12 @@
   icon: ShieldIcon,
   status: "active",
   pages: [
-<<<<<<< HEAD
       {
       slug: null,
       label: "Dashboard",
       icon: LayoutDashboardIcon,
       component: AdminDashboard,
     },
-=======
->>>>>>> 07dfa6b3
     {
       slug: "employees",
       label: "Employees",
@@ -267,39 +255,12 @@
         },
       ],
     },
-<<<<<<< HEAD
     {
       slug: "sessions",
       label: "Sessions",
       icon: FileClockIcon,
       component: Sessions,
     },
-=======
-    // {
-    //   slug: "permissions",
-    //   label: "Permissions",
-    //   icon: LockIcon,
-    //   component: Permissions,
-    // },
-    // {
-    //   slug: "sessions",
-    //   label: "Sessions",
-    //   icon: FileClockIcon,
-    //   component: Sessions,
-    // },
-    // {
-    //   slug: "devices",
-    //   label: "Devices",
-    //   icon: ComputerIcon,
-    //   component: Devices,
-    // },
-    // {
-    //   slug: "reports",
-    //   label: "Reports",
-    //   icon: FileTextIcon,
-    //   component: Reports,
-    // },
->>>>>>> 07dfa6b3
     {
       slug: "logs",
       label: "Logs",
