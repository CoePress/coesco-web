import {
  LucideIcon,
  UsersIcon,
  BarChart,
  SettingsIcon,
  Factory,
  Box,
  Shield,
  Clock,
<<<<<<< HEAD
  PcCase,
  ScrollText,
  Boxes,
  LandPlot,
  CogIcon,
=======
  DollarSign,
  Route,
  FileText,
  Wrench,
>>>>>>> a42d3e6b
} from "lucide-react";
import { ComponentType, lazy } from "react";

import { __dev__ } from "./env";
import ReelDrive from '@/pages/performance/reel-drive';

export type Module = {
  sequence: number;
  slug: string;
  label: string;
  icon: LucideIcon;
  status: "active" | "inactive" | "development";
  pages: Page[];
};

export type Page = {
  slug: string | null;
  label: string;
  icon: LucideIcon;
  component: ComponentType;
  children?: Page[];
};

const ProductionDashboard = lazy(() => import("@/pages/production/dashboard"));
const Machines = lazy(() => import("@/pages/production/machines"));
const MachineHistory = lazy(() => import("@/pages/production/machine-history"));
const Settings = lazy(() => import("@/pages/admin/settings"));
const Employees = lazy(() => import("@/pages/admin/employees"));
<<<<<<< HEAD
const RFQ = lazy(() => import("@/pages/performance/rfq"));
const MaterialSpecs = lazy(() => import("@/pages/performance/material-specs"));
const TDDBHD = lazy(() => import("@/pages/performance/tddbhd"));
=======
const SalesDashboard = lazy(() => import("@/pages/sales/dashboard"));
const Catalog = lazy(() => import("@/pages/sales/catalog"));
const MachineBuilder = lazy(() => import("@/pages/sales/config-builder"));
const Quotes = lazy(() => import("@/pages/sales/quotes"));
const QuoteDetails = lazy(() => import("@/pages/sales/quote-details"));
const Journeys = lazy(() => import("@/pages/sales/journeys"));
const JourneyDetails = lazy(() => import("@/pages/sales/journey-details"));
const OptionRules = lazy(() => import("@/pages/admin/option-rules"));
const Options = lazy(() => import("@/pages/sales/options"));
>>>>>>> a42d3e6b

const Companies = lazy(() => import("@/pages/sales/companies"));
const CompanyDetails = lazy(() => import("@/pages/sales/company-details"));
const Pipeline = lazy(() => import("@/pages/sales/pipeline"));

const salesModule: Module = {
  sequence: 1,
  slug: "sales",
  label: "Sales",
  icon: DollarSign,
  status: "development" as const,
  pages: [
    {
      slug: null,
      label: "Dashboard",
      icon: BarChart,
      component: SalesDashboard,
    },
    {
      slug: "pipeline",
      label: "Pipeline",
      icon: DollarSign,
      component: Pipeline,
    },
    {
      slug: "companies",
      label: "Companies",
      icon: UsersIcon,
      component: Companies,
      children: [
        {
          slug: ":id",
          label: "Company",
          icon: UsersIcon,
          component: CompanyDetails,
        },
      ],
    },
    {
      slug: "journeys",
      label: "Journeys",
      icon: Route,
      component: Journeys,
      children: [
        {
          slug: ":id",
          label: "Journey",
          icon: Route,
          component: JourneyDetails,
        },
      ],
    },
    {
      slug: "quotes",
      label: "Quotes",
      icon: FileText,
      component: Quotes,
      children: [
        {
          slug: ":id",
          label: "Quote",
          icon: FileText,
          component: QuoteDetails,
        },
      ],
    },
    {
      slug: "catalog",
      label: "Catalog",
      icon: Box,
      component: Catalog,
      children: [
        {
          slug: "builder",
          label: "Builder",
          icon: Box,
          component: MachineBuilder,
        },
      ],
    },
    {
      slug: "options",
      label: "Options",
      icon: Box,
      component: Options,
    },
  ],
};

const productionModule: Module = {
  sequence: 2,
  slug: "production",
  label: "Production",
  icon: Factory,
  status: "active" as const,
  pages: [
    {
      slug: null,
      label: "Dashboard",
      icon: BarChart,
      component: ProductionDashboard,
    },
    {
      slug: "machines",
      label: "Machines",
      icon: Box,
      component: Machines,
    },
    {
      slug: "machine-history",
      label: "Machine History",
      icon: Clock,
      component: MachineHistory,
    },
  ],
};

const adminModule: Module = {
  sequence: 3,
  slug: "admin",
  label: "Admin",
  icon: Shield,
  status: "active" as const,
  pages: [
    {
      slug: null,
      label: "Settings",
      icon: SettingsIcon,
      component: Settings,
    },
    {
      slug: "employees",
      label: "Employees",
      icon: UsersIcon,
      component: Employees,
    },
    {
      slug: "option-rules",
      label: "Option Rules",
      icon: Box,
      component: OptionRules,
    },
  ],
};

<<<<<<< HEAD
const performanceModule: Module = {
  sequence: 2,
  slug: "performance",
  label: "Performance",
  icon: PcCase,
  status: "active" as const,
  pages: [
    {
      slug: null,
      label: "RFQ",
      icon: ScrollText,
      component: RFQ,
    },
    {
      slug: "material-specs",
      label: "Material Specs",
      icon: Boxes,
      component: MaterialSpecs,
    },
    {
      slug: "tddbhd",
      label: "TD/DB/HD Report",
      icon: LandPlot,
      component: TDDBHD,
    },
    {
      slug: "reel-drive",
      label: "Reel Drive",
      icon: CogIcon,
      component: ReelDrive,
    },
  ],
};

const modules: Module[] = [productionModule, adminModule, performanceModule]
=======
const modules: Module[] = [productionModule, salesModule, adminModule]
>>>>>>> a42d3e6b
  .filter(
    (module) =>
      module.status === "active" || (__dev__ && module.status === "development")
  )
  .sort((a, b) => a.sequence - b.sequence);

export default modules;<|MERGE_RESOLUTION|>--- conflicted
+++ resolved
@@ -7,23 +7,20 @@
   Box,
   Shield,
   Clock,
-<<<<<<< HEAD
   PcCase,
   ScrollText,
   Boxes,
   LandPlot,
   CogIcon,
-=======
   DollarSign,
   Route,
   FileText,
   Wrench,
->>>>>>> a42d3e6b
 } from "lucide-react";
 import { ComponentType, lazy } from "react";
 
 import { __dev__ } from "./env";
-import ReelDrive from '@/pages/performance/reel-drive';
+import ReelDrive from "@/pages/performance/reel-drive";
 
 export type Module = {
   sequence: number;
@@ -47,11 +44,9 @@
 const MachineHistory = lazy(() => import("@/pages/production/machine-history"));
 const Settings = lazy(() => import("@/pages/admin/settings"));
 const Employees = lazy(() => import("@/pages/admin/employees"));
-<<<<<<< HEAD
 const RFQ = lazy(() => import("@/pages/performance/rfq"));
 const MaterialSpecs = lazy(() => import("@/pages/performance/material-specs"));
 const TDDBHD = lazy(() => import("@/pages/performance/tddbhd"));
-=======
 const SalesDashboard = lazy(() => import("@/pages/sales/dashboard"));
 const Catalog = lazy(() => import("@/pages/sales/catalog"));
 const MachineBuilder = lazy(() => import("@/pages/sales/config-builder"));
@@ -61,7 +56,6 @@
 const JourneyDetails = lazy(() => import("@/pages/sales/journey-details"));
 const OptionRules = lazy(() => import("@/pages/admin/option-rules"));
 const Options = lazy(() => import("@/pages/sales/options"));
->>>>>>> a42d3e6b
 
 const Companies = lazy(() => import("@/pages/sales/companies"));
 const CompanyDetails = lazy(() => import("@/pages/sales/company-details"));
@@ -207,7 +201,6 @@
   ],
 };
 
-<<<<<<< HEAD
 const performanceModule: Module = {
   sequence: 2,
   slug: "performance",
@@ -242,10 +235,12 @@
   ],
 };
 
-const modules: Module[] = [productionModule, adminModule, performanceModule]
-=======
-const modules: Module[] = [productionModule, salesModule, adminModule]
->>>>>>> a42d3e6b
+const modules: Module[] = [
+  productionModule,
+  salesModule,
+  adminModule,
+  performanceModule,
+]
   .filter(
     (module) =>
       module.status === "active" || (__dev__ && module.status === "development")
