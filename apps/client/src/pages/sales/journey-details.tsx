import { useState, useEffect } from "react";
import { PageHeader, Tabs, Table, Button, Modal } from "@/components";
import { formatCurrency, formatDate } from "@/utils";
import { STAGES, VALID_JOURNEY_STATUS } from "./journeys/constants";
import { formatDateForDatabase, getValidEquipmentType, getValidLeadSource, getValidJourneyType, getValidDealer, getValidDealerContact, getValidIndustry } from "./journeys/utils";

type StageId = (typeof STAGES)[number]["id"];

const mapLegacyStageToId = (stage: any): StageId => {
  const s = String(stage ?? "").toLowerCase();
  if (!s) return 1;
  if (s.includes("qualify") || s.includes("pain") || s.includes("discover")) return 2;
  if (s.includes("present") || s.includes("demo") || s.includes("proposal") || s.includes("quote")) return 3;
  if (s.includes("negot")) return 4;
  if (s.includes("po") || s.includes("won") || s.includes("closedwon") || s.includes("closed won") || s.includes("order")) return 5;
  if (s.includes("lost") || s.includes("closedlost") || s.includes("closed lost") || s.includes("declin")) return 6;
  if (s.includes("lead") || s.includes("open") || s.includes("new")) return 1;
  return 1;
};

const stageLabel = (id?: number) =>
  STAGES.find(s => s.id === Number(id))?.label ?? `Stage ${id ?? ""}`;

const getStageLabel = (journey: any) => {
  // If journey has a numeric stage, use it directly
  if (typeof journey?.stage === 'number') {
    return stageLabel(journey.stage);
  }
  
  // If journey has Journey_Stage (legacy), map it to numeric and get label
  if (journey?.Journey_Stage) {
    const mappedStageId = mapLegacyStageToId(journey.Journey_Stage);
    return stageLabel(mappedStageId);
  }
  
  // If journey has stage as string, map it to numeric and get label  
  if (journey?.stage) {
    const mappedStageId = mapLegacyStageToId(journey.stage);
    return stageLabel(mappedStageId);
  }
  
  return "-";
};

const getPriorityLabel = (priority: string) => {
  const p = String(priority ?? "").toUpperCase();
  switch (p) {
    case "A":
      return "Highest";
    case "B":
      return "High";
    case "C":
      return "Medium";
    case "D":
      return "Lowest";
    default:
      return "Medium";
  }
};

const getPriorityColor = (priority: string) => {
  const p = String(priority ?? "").toUpperCase();
  switch (p) {
    case "A":
      return "bg-red-500"; // Highest priority - red
    case "B":
      return "bg-orange-500"; // High priority - orange
    case "C":
      return "bg-yellow-500"; // Medium priority - yellow
    case "D":
      return "bg-green-500"; // Lowest priority - green
    default:
      return "bg-gray-400"; // No priority - gray
  }
};
import { Edit, Plus, User, Trash2 } from "lucide-react";
import { useNavigate, useParams } from "react-router-dom";
import { useApi } from "@/hooks/use-api";
import { DeleteJourneyModal } from "./journeys/components";
import { AddJourneyContactModal } from "@/components";

function JourneyDetailsTab({ journey, journeyContacts, updateJourney, refetchJourneyData, setJourneyContacts }: { journey: any | null; journeyContacts: any[]; updateJourney: (updates: Record<string, any>) => void; refetchJourneyData: () => Promise<boolean>; setJourneyContacts: React.Dispatch<React.SetStateAction<any[]>> }) {
  // State for available RSMs
  const [availableRsms, setAvailableRsms] = useState<string[]>([]);
  const rsmApi = useApi(); // Separate API instance for RSM fetching

  // Helper function to validate RSM
  const getValidRSM = (value: string) => {
    if (!value) return "";
    const normalized = availableRsms.find(rsm => 
      rsm.toLowerCase() === value.toLowerCase()
    );
    return normalized || value; // Keep original value if not found in list
  };

  // Helper function to create details form data from journey
  const createDetailsFormData = (journey: any) => ({
    type: getValidJourneyType(journey?.Journey_Type ?? journey?.type),
    source: getValidLeadSource(journey?.Lead_Source ?? journey?.source),
    equipmentType: getValidEquipmentType(journey?.Equipment_Type),
    rsm: getValidRSM(journey?.RSM),
    rsmTerritory: journey?.RSM_Territory ?? "",
    qtyItems: journey?.Qty_of_Items ?? "",
    value: journey?.Journey_Value ?? journey?.value ?? "",
    dealer: getValidDealer(journey?.Dealer ?? journey?.Dealer_Name ?? ""),
    dealerContact: getValidDealerContact(journey?.Dealer_Contact ?? ""),
    journeyStartDate: journey?.Journey_Start_Date ? journey.Journey_Start_Date.split(' ')[0] : "",
    stage: journey?.Journey_Stage ?? journey?.stage ?? "",
    priority: journey?.Priority ?? journey?.priority ?? "",
    status: journey?.Journey_Status ?? journey?.status ?? "",
    presentationDate: journey?.Quote_Presentation_Date ? journey.Quote_Presentation_Date.split(' ')[0] : "",
    expectedPoDate: journey?.Expected_Decision_Date ? journey.Expected_Decision_Date.split(' ')[0] : "",
    lastActionDate: journey?.Action_Date ? journey.Action_Date.split(' ')[0] : (journey?.updatedAt ? journey.updatedAt.split(' ')[0] : ""),
    confidence: journey?.Chance_To_Secure_order ?? "",
    reasonWon: journey?.Reason_Won ?? "",
    reasonLost: journey?.Reason_Lost ?? "",
    reasonWonLost: journey?.Reason_Won_Lost ?? "",
  });

  const [isEditingDetails, setIsEditingDetails] = useState(false);
  const [detailsForm, setDetailsForm] = useState(createDetailsFormData(journey));

  const [isEditingCustomer, setIsEditingCustomer] = useState(false);
  const [customerForm, setCustomerForm] = useState({
    companyId: journey?.Company_ID || "",
    industry: getValidIndustry(journey?.Industry || ""),
  });

  const [notes, setNotes] = useState(journey?.Notes ?? journey?.notes ?? "");
  const [showSavePrompt, setShowSavePrompt] = useState(false);
  const [isSaving, setIsSaving] = useState(false);

  const [editingContactId, setEditingContactId] = useState<string | null>(null);
  const [contactForm, setContactForm] = useState({
    Contact_Name: "",
    Contact_Position: "",
    Contact_Email: "",
    Contact_Office: "",
    Contact_Mobile: "",
    Contact_Note: "",
  });

  const [showAddJourneyContactModal, setShowAddJourneyContactModal] = useState(false);

  useEffect(() => {
    if (journey) {
      // Only update form states if we're not currently editing to avoid overwriting user changes
      if (!isEditingDetails) {
        setDetailsForm(createDetailsFormData(journey));
      }
      
      if (!isEditingCustomer) {
        setCustomerForm({
          companyId: journey?.Company_ID || "",
          industry: getValidIndustry(journey?.Industry || ""),
        });
      }
      
      // Always update notes unless there's a pending save
      if (!showSavePrompt) {
        setNotes(journey?.Notes ?? journey?.notes ?? "");
      }
    }
  }, [journey, isEditingDetails, isEditingCustomer, showSavePrompt]);

  // Fetch RSMs like pipeline.tsx does - get initials from Demographic table
  useEffect(() => {
    let cancelled = false;
    (async () => {
      try {
        const rsmData = await rsmApi.get('/legacy/std/Demographic/filter/custom', {
          filterField: 'Category',
          filterValue: 'RSM'
        });
        
        if (!cancelled && Array.isArray(rsmData)) {
          const rsmValues = rsmData.map(item => item.Name || item.Value || item.Description).filter(Boolean);
          setAvailableRsms(rsmValues);
        }
      } catch (error) {
        console.error("Error fetching RSM data:", error);
        setAvailableRsms([]);
      }
    })();
    return () => { cancelled = true; };
  }, []);

  const navigate = useNavigate();
  const [modalState, setModalState] = useState<{ isOpen: boolean; type: string }>({
    isOpen: false,
    type: "",
  });

  const handleOpenModal = (type: string) => setModalState({ isOpen: true, type });
  const handleCloseModal = () => setModalState({ isOpen: false, type: "" });

  const saveJourneyUpdates = async (updates: Record<string, any>) => {
    if (!journey?.ID && !journey?.id) return false;
    
    setIsSaving(true);
    try {
      const journeyId = journey.ID || journey.id;
      const response = await fetch(
        `http://localhost:8080/api/legacy/base/Journey/${journeyId}`,
        {
          method: "PATCH",
          headers: { "Content-Type": "application/json" },
          credentials: "include",
          body: JSON.stringify(updates),
        }
      );
      
      if (response.ok) {
        return true;
      } else {
        const errorText = await response.text();
        console.error("Failed to update journey:", response.status, response.statusText, errorText);
        return false;
      }
    } catch (error) {
      console.error("Error updating journey:", error);
      return false;
    } finally {
      setIsSaving(false);
    }
  };

  const handleSaveDetails = async () => {
    const rawUpdates = {
      Journey_Type: detailsForm.type,
      Lead_Source: detailsForm.source,
      Equipment_Type: detailsForm.equipmentType,
      RSM: detailsForm.rsm,
      RSM_Territory: detailsForm.rsmTerritory,
      Qty_of_Items: detailsForm.qtyItems,
      Journey_Value: detailsForm.value,
      Dealer: detailsForm.dealer,
      Dealer_Contact: detailsForm.dealerContact,
      Journey_Start_Date: formatDateForDatabase(detailsForm.journeyStartDate),
      Journey_Stage: detailsForm.stage,
      Priority: detailsForm.priority,
      Journey_Status: detailsForm.status,
      Quote_Presentation_Date: formatDateForDatabase(detailsForm.presentationDate),
      Expected_Decision_Date: formatDateForDatabase(detailsForm.expectedPoDate),
      Action_Date: formatDateForDatabase(detailsForm.lastActionDate),
      Chance_To_Secure_order: detailsForm.confidence,
      Reason_Won: detailsForm.reasonWon,
      Reason_Lost: detailsForm.reasonLost,
      Reason_Won_Lost: detailsForm.reasonWon || detailsForm.reasonLost,
    };

    // Filter out empty string values, but always include Reason fields
    const updates = Object.fromEntries(
      Object.entries(rawUpdates).filter(([key, value]) => {
        // Always include Reason_Won, Reason_Lost, and Reason_Won_Lost even if empty
        if (key === 'Reason_Won' || key === 'Reason_Lost' || key === 'Reason_Won_Lost') {
          return true;
        }
        return value !== "";
      })
    );

    const success = await saveJourneyUpdates(updates);
    if (success) {
      setIsEditingDetails(false);
      // Convert stage label to numeric ID for local state
      const stageId = STAGES.find(s => s.label === detailsForm.stage)?.id;
      const localUpdates = {
        ...rawUpdates,
        stage: stageId // Add numeric stage ID for local state
      };
      // Update the journey data locally
      updateJourney(localUpdates);
    }
  };

  const handleCancelDetails = () => {
    setIsEditingDetails(false);
  };


  const handleSaveCustomer = async () => {
    const updates = {
      Company_ID: customerForm.companyId,
      Industry: customerForm.industry,
    };

    const success = await saveJourneyUpdates(updates);
    if (success) {
      setIsEditingCustomer(false);
      // Update the journey data locally
      updateJourney(updates);
    }
  };

  const handleCancelCustomer = () => {
    setIsEditingCustomer(false);
  };

  const handleSaveNotes = async () => {
    const updates = {
      Notes: notes,
    };

    const success = await saveJourneyUpdates(updates);
    if (success) {
      setShowSavePrompt(false);
      // Update the journey data locally
      updateJourney(updates);
    } else {
      // Revert notes on failure
      setNotes(journey?.Notes ?? journey?.notes ?? "");
      setShowSavePrompt(false);
    }
  };

  const handleCancelNotes = () => {
    setNotes(journey?.Notes ?? journey?.notes ?? "");
    setShowSavePrompt(false);
  };

  const api = useApi();

  const handleSetPrimaryContact = async (contactId: string, JourneyID: string) => {
    if (!journey?.ID && !journey?.id) return;
    
    // Update contacts state immediately for responsive UI
    setJourneyContacts(prevContacts => 
      prevContacts.map(contact => ({
        ...contact,
        IsPrimary: contact.ID === contactId ? 1 : 0
      }))
    );
    
    setIsSaving(true);
    try {
      // First, set all contacts for this journey to not primary using the new bulk update endpoint
      const bulkUpdateResult = await api.patch(
        `/legacy/std/Journey_Contact/filter/custom?filterField=Jrn_ID&filterValue=${JourneyID}`,
        { IsPrimary: 0 }
      );
      
      if (bulkUpdateResult !== null) {
        // Then set the selected contact as primary
        const primaryUpdateResult = await api.patch(
          `/legacy/std/Journey_Contact/${contactId}`,
          { IsPrimary: 1 }
        );
        
        if (primaryUpdateResult === null) {
          // If API call failed, revert the UI change
          setJourneyContacts(prevContacts => 
            prevContacts.map(contact => ({
              ...contact,
              IsPrimary: contact.ID === contactId ? 0 : contact.IsPrimary
            }))
          );
        }
      } else {
        // If first API call failed, revert the UI change
        setJourneyContacts(prevContacts => 
          prevContacts.map(contact => ({
            ...contact,
            IsPrimary: contact.ID === contactId ? 0 : contact.IsPrimary
          }))
        );
      }
    } catch (error) {
      console.error("Error updating primary contact:", error);
      // Revert the UI change on error
      setJourneyContacts(prevContacts => 
        prevContacts.map(contact => ({
          ...contact,
          IsPrimary: contact.ID === contactId ? 0 : contact.IsPrimary
        }))
      );
    } finally {
      setIsSaving(false);
    }
  };

  const handleEditContact = (contact: any) => {
    setEditingContactId(contact.ID);
    setContactForm({
      Contact_Name: contact.Contact_Name || "",
      Contact_Position: contact.Contact_Position || "",
      Contact_Email: contact.Contact_Email || "",
      Contact_Office: contact.Contact_Office || "",
      Contact_Mobile: contact.Contact_Mobile || "",
      Contact_Note: contact.Contact_Note || "",
    });
  };

  const handleSaveContact = async () => {
    if (!editingContactId) return;
    
    setIsSaving(true);
    try {
      const result = await api.patch(
        `/legacy/std/Journey_Contact/${editingContactId}`,
        contactForm
      );
      
      if (result !== null) {
        // Update the contact in the local state
        setJourneyContacts(prevContacts => 
          prevContacts.map(contact => 
            contact.ID === editingContactId 
              ? { ...contact, ...contactForm }
              : contact
          )
        );
        setEditingContactId(null);
      }
    } catch (error) {
      console.error("Error updating contact:", error);
    } finally {
      setIsSaving(false);
    }
  };

  const handleCancelContactEdit = () => {
    setEditingContactId(null);
    setContactForm({
      Contact_Name: "",
      Contact_Position: "",
      Contact_Email: "",
      Contact_Office: "",
      Contact_Mobile: "",
      Contact_Note: "",
    });
  };

  const handleContactAdded = async (newContact: any) => {
    // If this is already a Journey_Contact (from AddJourneyContactModal), just add it to the list
    // Check for Journey_Contact fields: Jrn_ID, Contact_Name, or ID (for Journey_Contact)
    if (newContact.Jrn_ID || newContact.Contact_Name || (newContact.ID && !newContact.Cont_Id)) {
      setJourneyContacts(prev => [...prev, newContact]);
      return;
    }

    // Otherwise, this is a regular Contact (from AddContactModal) - create a journey contact linking this contact to the journey
    if (journey?.ID || journey?.id) {
      try {
        const journeyId = journey.ID || journey.id;
        const journeyContactData = {
          Jrn_ID: journeyId,
          Contact_ID: newContact.Cont_Id,
          Contact_Name: `${newContact.FirstName} ${newContact.LastName}`.trim(),
          Contact_Position: "",
          Contact_Email: newContact.Email || "",
          Contact_Office: newContact.PhoneNumber || "",
          Contact_Mobile: "",
          Contact_Note: newContact.Notes || "",
          IsPrimary: journeyContacts.length === 0 ? 1 : 0, // Make first contact primary
        };

        const journeyContactResponse = await fetch(
          "http://localhost:8080/api/legacy/std/Journey_Contact",
          {
            method: "POST",
            headers: { "Content-Type": "application/json" },
            credentials: "include",
            body: JSON.stringify(journeyContactData),
          }
        );

        if (journeyContactResponse.ok) {
          const journeyContact = await journeyContactResponse.json();
          // Add the new journey contact to the list
          setJourneyContacts(prev => [...prev, journeyContact]);
        }
      } catch (error) {
        console.error("Error creating journey contact link:", error);
      }
    }
  };

  if (!journey) return null;

  const customer = journey.customer;

  return (
    <div className="p-2 flex flex-1 flex-col">
      <div className="flex flex-col gap-2 flex-1">
        <div className="grid grid-cols-[1fr_2fr] gap-2">
          <div className="bg-foreground rounded shadow-sm border p-2 flex flex-col gap-2">
            <div className="flex justify-between items-center mb-2">
              <h2 className="font-semibold text-text-muted text-sm">Customer Details</h2>
              <div className="flex gap-2">
                {isEditingCustomer ? (
                  <>
                    <Button
                      variant="primary"
                      size="sm"
                      onClick={handleSaveCustomer}
                      disabled={isSaving}
                    >
                      {isSaving ? "Saving..." : "Save"}
                    </Button>
                    <Button
                      variant="secondary-outline"
                      size="sm"
                      onClick={handleCancelCustomer}
                      disabled={isSaving}
                    >
                      Cancel
                    </Button>
                  </>
                ) : (
                  <>
                    <Button
                      variant="secondary-outline"
                      size="sm"
                      onClick={() => {
                        setCustomerForm({
                          companyId: journey?.Company_ID || "",
                          industry: getValidIndustry(journey?.Industry || ""),
                        });
                        setIsEditingCustomer(true);
                      }}
                    >
                      <Edit size={16} />
                    </Button>
                    <div title={customer?.id ? "Go to customer page" : "No associated customer"}>
                      <Button
                        variant="secondary-outline"
                        size="sm"
                        onClick={customer?.id ? () => navigate(`/sales/companies/${customer?.id}`) : undefined}
                        disabled={!customer?.id}
                      >
                        <User size={16} />
                      </Button>
                    </div>
                  </>
                )}
              </div>
            </div>
            <div className="grid grid-cols-1 gap-x-8 gap-y-2">
              <div>
                <div className="text-sm text-text-muted">Company</div>
                <div className="text-sm text-text">
                  {journey?.Target_Account || journey?.companyName || "-"}
                </div>
              </div>
              <div>
                <div className="text-sm text-text-muted">Company ID</div>
                {isEditingCustomer ? (
                  <input
                    type="text"
                    className="w-full rounded border border-border px-2 py-1 text-sm bg-background text-text font-mono"
                    value={customerForm.companyId}
                    onChange={(e) => setCustomerForm(s => ({ ...s, companyId: e.target.value }))}
                  />
                ) : (
                  <div className="text-sm text-text font-mono">
                    {journey?.Company_ID || "-"}
                  </div>
                )}
              </div>
              <div>
                <div className="text-sm text-text-muted">Industry</div>
                {isEditingCustomer ? (
                  <select
                    className="w-full rounded border border-border px-2 py-1 text-sm bg-background text-text"
                    value={customerForm.industry}
                    onChange={(e) => setCustomerForm(s => ({ ...s, industry: e.target.value }))}
                  >
                    <option value="">No Value Selected</option>
                    <option value="Contract Stamping">Contract Stamping</option>
                    <option value="Press OEM">Press OEM</option>
                    <option value="Construction">Construction</option>
                    <option value="Energy / Motors / Transformers">Energy / Motors / Transformers</option>
                    <option value="Integrator">Integrator</option>
                    <option value="Auto Tier 1 & 2">Auto Tier 1 & 2</option>
                    <option value="Auto OEM">Auto OEM</option>
                    <option value="Marine">Marine</option>
                    <option value="Appliances">Appliances</option>
                    <option value="Lawn Equipment">Lawn Equipment</option>
                    <option value="Contract Rollforming">Contract Rollforming</option>
                    <option value="HVAC / Air Handling">HVAC / Air Handling</option>
                    <option value="Packaging">Packaging</option>
                    <option value="Mobile Heavy Equipment / Locomotive">Mobile Heavy Equipment / Locomotive</option>
                    <option value="Other">Other</option>
                    <option value="Storage / Lockers / Hardware">Storage / Lockers / Hardware</option>
                    <option value="Contract Fabricating">Contract Fabricating</option>
                    <option value="Furniture & Components">Furniture & Components</option>
                    <option value="Electrical Components / Lighting">Electrical Components / Lighting</option>
                    <option value="RV / Trailers">RV / Trailers</option>
                    <option value="Military / Defense">Military / Defense</option>
                    <option value="Medical">Medical</option>
                  </select>
                ) : (
                  <div className="text-sm text-text">
                    {customer?.industry || journey?.Industry || "-"}
                  </div>
                )}
              </div>
              <div>
                <div className="flex items-center justify-between mb-2">
                  <div className="text-sm text-text-muted">Contacts ({journeyContacts.length})</div>
                  <Button
                    variant="secondary-outline"
                    size="sm"
                    onClick={() => setShowAddJourneyContactModal(true)}
                    disabled={isSaving}
                  >
                    <Plus size={14} />
                  </Button>
                </div>
                {journeyContacts.length > 0 ? (
                  <div className="space-y-2 max-h-60 overflow-y-auto">
                    {[...journeyContacts]
                      .sort((a, b) => {
                        const aIsPrimary = Number(a.IsPrimary) === 1;
                        const bIsPrimary = Number(b.IsPrimary) === 1;
                        return (bIsPrimary ? 1 : 0) - (aIsPrimary ? 1 : 0);
                      })
                      .map((contact, index) => {
                        const isPrimary = Number(contact.IsPrimary) === 1;
                        return (
                      <div 
                        key={contact.ID || index} 
                        className={`rounded border p-3 ${isPrimary ? 'bg-gray border-gray' : 'bg-surface'}`}
                      >
                        <div className="flex items-start justify-between mb-1">
                          <div className="flex-1">
                            {editingContactId === contact.ID ? (
                              // Edit mode
                              <div className="space-y-2">
                                <input
                                  type="text"
                                  className="w-full rounded border border-border px-2 py-1 text-sm bg-surface text-text"
                                  value={contactForm.Contact_Name}
                                  onChange={(e) => setContactForm(prev => ({ ...prev, Contact_Name: e.target.value }))}
                                  placeholder="Contact Name"
                                />
                                <input
                                  type="text"
                                  className="w-full rounded border border-border px-2 py-1 text-xs bg-surface text-text"
                                  value={contactForm.Contact_Position}
                                  onChange={(e) => setContactForm(prev => ({ ...prev, Contact_Position: e.target.value }))}
                                  placeholder="Position"
                                />
                                <input
                                  type="email"
                                  className="w-full rounded border border-border px-2 py-1 text-xs bg-surface text-text"
                                  value={contactForm.Contact_Email}
                                  onChange={(e) => setContactForm(prev => ({ ...prev, Contact_Email: e.target.value }))}
                                  placeholder="Email"
                                />
                                <input
                                  type="text"
                                  className="w-full rounded border border-border px-2 py-1 text-xs bg-surface text-text"
                                  value={contactForm.Contact_Office}
                                  onChange={(e) => setContactForm(prev => ({ ...prev, Contact_Office: e.target.value }))}
                                  placeholder="Office Phone"
                                />
                                <input
                                  type="text"
                                  className="w-full rounded border border-border px-2 py-1 text-xs bg-surface text-text"
                                  value={contactForm.Contact_Mobile}
                                  onChange={(e) => setContactForm(prev => ({ ...prev, Contact_Mobile: e.target.value }))}
                                  placeholder="Mobile Phone"
                                />
                                <textarea
                                  className="w-full rounded border border-border px-2 py-1 text-xs bg-surface text-text resize-none"
                                  value={contactForm.Contact_Note}
                                  onChange={(e) => setContactForm(prev => ({ ...prev, Contact_Note: e.target.value }))}
                                  placeholder="Notes"
                                  rows={2}
                                />
                                <div className="flex justify-end gap-2">
                                  <Button
                                    variant="primary"
                                    size="sm"
                                    onClick={handleSaveContact}
                                    disabled={isSaving}
                                  >
                                    {isSaving ? "Saving..." : "Save"}
                                  </Button>
                                  <Button
                                    variant="secondary-outline"
                                    size="sm"
                                    onClick={handleCancelContactEdit}
                                    disabled={isSaving}
                                  >
                                    Cancel
                                  </Button>
                                </div>
                              </div>
                            ) : (
                              // View mode
                              <>
                                <div className="text-sm text-text font-medium mb-1">
                                  {contact.Contact_Name || "Unnamed Contact"}
                                </div>
                                {contact.Contact_Position && (
                                  <div className="text-xs text-text-muted mb-1">
                                    {contact.Contact_Position}
                                  </div>
                                )}
                                {contact.Contact_Email && (
                                  <div className="text-xs text-text-muted mb-1">
                                    <span className="font-bold">Email:</span> <a href={`mailto:${contact.Contact_Email}`} className="text-primary hover:underline">{contact.Contact_Email}</a>
                                  </div>
                                )}
                                {contact.Contact_Office && (
                                  <div className="text-xs text-text-muted mb-1">
                                    <span className="font-bold">Office:</span> {contact.Contact_Office}
                                  </div>
                                )}
                                {contact.Contact_Mobile && (
                                  <div className="text-xs text-text-muted mb-1">
                                    <span className="font-bold">Mobile:</span> {contact.Contact_Mobile}
                                  </div>
                                )}
                                {contact.Contact_Note && (
                                  <div className="text-xs text-text-muted italic mt-2 p-2 bg-background rounded">
                                    {contact.Contact_Note}
                                  </div>
                                )}
                              </>
                            )}
                          </div>
                          <div className="flex items-center gap-2">
                            {editingContactId !== contact.ID && (
                              <>
                                {isPrimary && <span className="text-xs bg-gray text-white px-2 py-1 rounded">Primary</span>}
                                <input
                                  type="radio"
                                  name="primaryContact"
                                  checked={isPrimary}
                                  onChange={() => handleSetPrimaryContact(contact.ID, contact.Jrn_ID)}
                                  disabled={isSaving || editingContactId !== null}
                                  className="text-primary focus:ring-primary"
                                  title="Make primary contact"
                                />
                              </>
                            )}
                          </div>
                        </div>
                      </div>
                        );
                      })}
                  </div>
                ) : (
                  <div className="text-sm text-text">No contacts found</div>
                )}
              </div>
            </div>
          </div>

          <div className="bg-foreground rounded shadow-sm border p-2 flex flex-col gap-2">
            <div className="flex justify-between items-center mb-2">
              <h2 className="font-semibold text-text-muted text-sm">Journey Details</h2>
              <div className="flex gap-2">
                {isEditingDetails ? (
                  <>
                    <Button
                      variant="primary"
                      size="sm"
                      onClick={handleSaveDetails}
                      disabled={isSaving}
                    >
                      {isSaving ? "Saving..." : "Save"}
                    </Button>
                    <Button
                      variant="secondary-outline"
                      size="sm"
                      onClick={handleCancelDetails}
                      disabled={isSaving}
                    >
                      Cancel
                    </Button>
                  </>
                ) : (
                  <Button
                    variant="secondary-outline"
                    size="sm"
                    onClick={() => {
                      setDetailsForm(createDetailsFormData(journey));
                      setIsEditingDetails(true);
                    }}
                  >
                    <Edit size={16} />
                  </Button>
                )}
              </div>
            </div>
            <div className="grid grid-cols-4 gap-x-6 gap-y-4">
              <div>
                <div className="text-sm text-text-muted">Created</div>
                <div className="text-sm text-text">
                  {(() => {
                    try {
                      return journey?.CreateDT ? formatDate(journey.CreateDT) : "-";
                    } catch (error) {
                      return journey?.CreateDT || "-";
                    }
                  })()}
                </div>
              </div>

              <div>
                <div className="text-sm text-text-muted">Journey Start Date</div>
                {isEditingDetails ? (
                  <input
                    type="date"
                    className="w-full rounded border border-border px-2 py-1 text-sm bg-background text-text"
                    value={detailsForm.journeyStartDate}
                    onChange={(e) =>
                      setDetailsForm((s) => ({ ...s, journeyStartDate: e.target.value }))
                    }
                  />
                ) : (
                  <div className="text-sm text-text">
                    {(() => {
                      try {
                        return journey?.Journey_Start_Date ? formatDate(journey.Journey_Start_Date) : "-";
                      } catch (error) {
                        return journey?.Journey_Start_Date || "-";
                      }
                    })()}
                  </div>
                )}
              </div>

              <div>
                <div className="text-sm text-text-muted">Journey Type</div>
                {isEditingDetails ? (
                  <select
                    className="w-full rounded border border-border px-2 py-1 text-sm bg-background text-text"
                    value={detailsForm.type}
                    onChange={(e) => setDetailsForm((s) => ({ ...s, type: e.target.value }))}
                  >
                    <option value="Stamping">Stamping</option>
                    <option value="CTL">CTL</option>
                    <option value="Parts">Parts</option>
                    <option value="Rollforming">Rollforming</option>
                    <option value="Service">Service</option>
                    <option value="Feature Upgrade">Feature Upgrade</option>
                    <option value="Retrofit">Retrofit</option>
                  </select>
                ) : (
                  <div className="text-sm text-text">
                    {getValidJourneyType(journey?.Journey_Type || journey?.type)}
                  </div>
                )}
              </div>

              <div>
                <div className="text-sm text-text-muted">Lead Source</div>
                {isEditingDetails ? (
                  <select
                    className="w-full rounded border border-border px-2 py-1 text-sm bg-background text-text"
                    value={detailsForm.source}
                    onChange={(e) => setDetailsForm((s) => ({ ...s, source: e.target.value }))}
                  >
                    <option value="Dealer Lead">Dealer Lead</option>
                    <option value="Phone In - Existing Customer">Phone In - Existing Customer</option>
                    <option value="Coe Website (contact form)">Coe Website (contact form)</option>
                    <option value="Cold Call - New Customer">Cold Call - New Customer</option>
                    <option value="Other">Other</option>
                    <option value="Coe Website (Email Inquiry)">Coe Website (Email Inquiry)</option>
                    <option value="Email - Existing Customer">Email - Existing Customer</option>
                    <option value="TopSpot">TopSpot</option>
                    <option value="OEM Lead">OEM Lead</option>
                    <option value="Coe Service">Coe Service</option>
                    <option value="Email - New Customer">Email - New Customer</option>
                    <option value="Phone In - New Customer">Phone In - New Customer</option>
                    <option value="Event - Fabtech">Event - Fabtech</option>
                    <option value="Cold Call - Prior Customer">Cold Call - Prior Customer</option>
                    <option value="Cold Call - Existing Customer">Cold Call - Existing Customer</option>
                    <option value="Customer Visit (prior customer)">Customer Visit (prior customer)</option>
                    <option value="Customer Visit (current customer)">Customer Visit (current customer)</option>
                    <option value="Email - Dealer">Email - Dealer</option>
                    <option value="Event - NATM">Event - NATM</option>
                    <option value="Event - PMA">Event - PMA</option>
                    <option value="Phone In - Dealer">Phone In - Dealer</option>
                  </select>
                ) : (
                  <div className="text-sm text-text">
                    {getValidLeadSource(journey?.Lead_Source || journey?.source)}
                  </div>
                )}
              </div>

              <div>
                <div className="text-sm text-text-muted">Equipment Type</div>
                {isEditingDetails ? (
                  <select
                    className="w-full rounded border border-border px-2 py-1 text-sm bg-background text-text"
                    value={detailsForm.equipmentType}
                    onChange={(e) =>
                      setDetailsForm((s) => ({ ...s, equipmentType: e.target.value }))
                    }
                  >
                    <option value="Standard">Standard</option>
                    <option value="Custom">Custom</option>
                    <option value="Unknown">Unknown</option>
                  </select>
                ) : (
                  <div className="text-sm text-text">
                    {getValidEquipmentType(journey?.Equipment_Type)}
                  </div>
                )}
              </div>

              <div>
                <div className="text-sm text-text-muted">Qty of Items</div>
                {isEditingDetails ? (
                  <input
                    type="number"
                    className="w-full rounded border border-border px-2 py-1 text-sm bg-background text-text"
                    value={detailsForm.qtyItems}
                    onChange={(e) =>
                      setDetailsForm((s) => ({ ...s, qtyItems: e.target.value }))
                    }
                    min={0}
                  />
                ) : (
                  <div className="text-sm text-text">
                    {journey?.Qty_of_Items != null && journey?.Qty_of_Items !== "" ? journey.Qty_of_Items : "-"}
                  </div>
                )}
              </div>

              <div>
                <div className="text-sm text-text-muted">Journey Value</div>
                {isEditingDetails ? (
                  <input
                    type="number"
                    className="w-full rounded border border-border px-2 py-1 text-sm bg-background text-text"
                    value={detailsForm.value}
                    onChange={(e) =>
                      setDetailsForm((s) => ({ ...s, value: e.target.value }))
                    }
                    min={0}
                  />
                ) : (
                  <div className="text-sm text-text">
                    {formatCurrency(
                      Number(journey?.Journey_Value ?? journey?.value ?? 0)
                    )}
                  </div>
                )}
              </div>

              <div>
                <div className="text-sm text-text-muted">RSM</div>
                {isEditingDetails ? (
                  <select
                    className="w-full rounded border border-border px-2 py-1 text-sm bg-background text-text"
                    value={detailsForm.rsm}
                    onChange={(e) =>
                      setDetailsForm((s) => ({ ...s, rsm: e.target.value }))
                    }
                  >
                    <option value="">No Value Selected</option>
                    {/* Show current RSM if it's not in the available list */}
                    {detailsForm.rsm && !availableRsms.includes(detailsForm.rsm) && (
                      <option key={detailsForm.rsm} value={detailsForm.rsm}>{detailsForm.rsm}</option>
                    )}
                    {availableRsms.map(rsm => (
                      <option key={rsm} value={rsm}>{rsm}</option>
                    ))}
                  </select>
                ) : (
                  <div className="text-sm text-text">{getValidRSM(journey?.RSM) || "-"}</div>
                )}
              </div>

              <div>
                <div className="text-sm text-text-muted">RSM Territory</div>
                {isEditingDetails ? (
                  <select
                    className="w-full rounded border border-border px-2 py-1 text-sm bg-background text-text"
                    value={detailsForm.rsmTerritory}
                    onChange={(e) =>
                      setDetailsForm((s) => ({ ...s, rsmTerritory: e.target.value }))
                    }
                  >
                    <option value="">No Value Selected</option>
                    {/* Show current RSM Territory if it's not in the available list */}
                    {detailsForm.rsmTerritory && !availableRsms.includes(detailsForm.rsmTerritory) && (
                      <option key={detailsForm.rsmTerritory} value={detailsForm.rsmTerritory}>{detailsForm.rsmTerritory}</option>
                    )}
                    {availableRsms.map(rsm => (
                      <option key={rsm} value={rsm}>{rsm}</option>
                    ))}
                  </select>
                ) : (
                  <div className="text-sm text-text">{journey?.RSM_Territory?.trim() || "-"}</div>
                )}
              </div>

              <div>
                <div className="text-sm text-text-muted">Journey Stage</div>
                {isEditingDetails ? (
                  <select
                    className="w-full rounded border border-border px-2 py-1 text-sm bg-background text-text"
                    value={detailsForm.stage}
                    onChange={(e) =>
                      setDetailsForm((s) => ({ ...s, stage: e.target.value }))
                    }
                  >
                    <option value="">No Value Selected</option>
                    {STAGES.map(stage => (
                      <option key={stage.id} value={stage.label}>{stage.label}</option>
                    ))}
                  </select>
                ) : (
                  <div className="text-sm text-text">
                    {getStageLabel(journey)}
                  </div>
                )}
              </div>

              <div>
                <div className="text-sm text-text-muted">Priority</div>
                {isEditingDetails ? (
                  <select
                    className="w-full rounded border border-border px-2 py-1 text-sm bg-background text-text"
                    value={detailsForm.priority}
                    onChange={(e) =>
                      setDetailsForm((s) => ({ ...s, priority: e.target.value }))
                    }
                  >
                    <option value="">No Value Selected</option>
                    <option value="A">A - Highest</option>
                    <option value="B">B - High</option>
                    <option value="C">C - Medium</option>
                    <option value="D">D - Lowest</option>
                  </select>
                ) : (
                  <div className="flex items-center gap-2">
                    <div 
                      className={`w-3 h-3 rounded-full ${getPriorityColor(journey?.Priority || journey?.priority)} relative group cursor-help`}
                      title={`Priority: ${journey?.Priority || journey?.priority || 'None'} (${getPriorityLabel(journey?.Priority || journey?.priority)})`}
                    >
                      <div className="absolute bottom-full left-0 mb-1 px-2 py-1 bg-black text-white text-xs rounded opacity-0 group-hover:opacity-100 transition-opacity duration-200 pointer-events-none whitespace-nowrap z-10">
                        Priority: {journey?.Priority || journey?.priority || 'None'} ({getPriorityLabel(journey?.Priority || journey?.priority)})
                      </div>
                    </div>
                    <div className="text-sm text-text">
                      {journey?.Priority || journey?.priority || "-"} ({getPriorityLabel(journey?.Priority || journey?.priority)})
                    </div>
                  </div>
                )}
              </div>

              <div>
                <div className="text-sm text-text-muted">Status</div>
                {isEditingDetails ? (
                  <select
                    className="w-full rounded border border-border px-2 py-1 text-sm bg-background text-text"
                    value={detailsForm.status}
                    onChange={(e) =>
                      setDetailsForm((s) => ({ ...s, status: e.target.value }))
                    }
                  >
                    <option value="">No Value Selected</option>
                    {VALID_JOURNEY_STATUS.map(status => (
                      <option key={status} value={status}>{status}</option>
                    ))}
                  </select>
                ) : (
                  <div className="text-sm text-text">
                    {journey?.Journey_Status || journey?.status || "-"}
                  </div>
                )}
              </div>

              <div>
                <div className="text-sm text-text-muted">Presentation Date</div>
                {isEditingDetails ? (
                  <input
                    type="date"
                    className="w-full rounded border border-border px-2 py-1 text-sm bg-background text-text"
                    value={detailsForm.presentationDate || ""}
                    onChange={(e) =>
                      setDetailsForm((s) => ({
                        ...s,
                        presentationDate: e.target.value,
                      }))
                    }
                  />
                ) : (
                  <div className="text-sm text-text">
                    {(() => {
                      try {
                        return detailsForm.presentationDate
                          ? formatDate(detailsForm.presentationDate)
                          : "-";
                      } catch (error) {
                        return detailsForm.presentationDate || "-";
                      }
                    })()}
                  </div>
                )}
              </div>

              <div>
                <div className="text-sm text-text-muted">Expected Decision Date</div>
                {isEditingDetails ? (
                  <input
                    type="date"
                    className="w-full rounded border border-border px-2 py-1 text-sm bg-background text-text"
                    value={detailsForm.expectedPoDate || ""}
                    onChange={(e) =>
                      setDetailsForm((s) => ({
                        ...s,
                        expectedPoDate: e.target.value,
                      }))
                    }
                  />
                ) : (
                  <div className="text-sm text-text">
                    {(() => {
                      try {
                        return detailsForm.expectedPoDate
                          ? formatDate(detailsForm.expectedPoDate)
                          : "-";
                      } catch (error) {
                        return detailsForm.expectedPoDate || "-";
                      }
                    })()}
                  </div>
                )}
              </div>

              <div>
                <div className="text-sm text-text-muted">Last Action Date</div>
                {isEditingDetails ? (
                  <input
                    type="date"
                    className="w-full rounded border border-border px-2 py-1 text-sm bg-background text-text"
                    value={detailsForm.lastActionDate || ""}
                    onChange={(e) =>
                      setDetailsForm((s) => ({
                        ...s,
                        lastActionDate: e.target.value,
                      }))
                    }
                  />
                ) : (
                  <div className="text-sm text-text">
                    {(() => {
                      try {
                        return journey?.Action_Date
                          ? formatDate(journey.Action_Date)
                          : journey?.updatedAt
                          ? formatDate(journey.updatedAt)
                          : "-";
                      } catch (error) {
                        return journey?.Action_Date || journey?.updatedAt || "-";
                      }
                    })()}
                  </div>
                )}
              </div>

              <div>
                <div className="text-sm text-text-muted">Dealer</div>
                {isEditingDetails ? (
                  <select
                    className="w-full rounded border border-border px-2 py-1 text-sm bg-background text-text"
                    value={detailsForm.dealer}
                    onChange={(e) =>
                      setDetailsForm((s) => ({ ...s, dealer: e.target.value }))
                    }
                  >
                    <option value="">No Value Selected</option>
                    {/* Show current dealer if it's not in the available list */}
                    {detailsForm.dealer && ![
                      "H & O Die Supply, Inc.",
                      "Mid Atlantic Machinery", 
                      "Visionary Manufacturing Solutions",
                      "Sterling Fabrication Technology",
                      "Coe Press Equipment Corp.",
                      "Metal Forming Equipment Systems, LLC",
                      "Sanson Northwest Inc.",
                      "Press Automation, Inc.",
                      "TCR Inc.",
                      "Production Resources Inc.",
                      "Liakos Industrial Sales, LLC",
                      "Other",
                      "Promotores Tecnicos, S.A. De C.V.",
                      "C.J. Smith Machinery",
                      "Southern States Machinery Inc.",
                      "Stafford Machinery Company",
                      "CNI - Consultamex LLC"
                    ].includes(detailsForm.dealer) && (
                      <option key={detailsForm.dealer} value={detailsForm.dealer}>{detailsForm.dealer}</option>
                    )}
                    <option value="H & O Die Supply, Inc.">H & O Die Supply, Inc.</option>
                    <option value="Mid Atlantic Machinery">Mid Atlantic Machinery</option>
                    <option value="Visionary Manufacturing Solutions">Visionary Manufacturing Solutions</option>
                    <option value="Sterling Fabrication Technology">Sterling Fabrication Technology</option>
                    <option value="Coe Press Equipment Corp.">Coe Press Equipment Corp.</option>
                    <option value="Metal Forming Equipment Systems, LLC">Metal Forming Equipment Systems, LLC</option>
                    <option value="Sanson Northwest Inc.">Sanson Northwest Inc.</option>
                    <option value="Press Automation, Inc.">Press Automation, Inc.</option>
                    <option value="TCR Inc.">TCR Inc.</option>
                    <option value="Production Resources Inc.">Production Resources Inc.</option>
                    <option value="Liakos Industrial Sales, LLC">Liakos Industrial Sales, LLC</option>
                    <option value="Other">Other</option>
                    <option value="Promotores Tecnicos, S.A. De C.V.">Promotores Tecnicos, S.A. De C.V.</option>
                    <option value="C.J. Smith Machinery">C.J. Smith Machinery</option>
                    <option value="Southern States Machinery Inc.">Southern States Machinery Inc.</option>
                    <option value="Stafford Machinery Company">Stafford Machinery Company</option>
                    <option value="CNI - Consultamex LLC">CNI - Consultamex LLC</option>
                  </select>
                ) : (
                  <div className="text-sm text-text">
                    {getValidDealer(journey?.Dealer ?? journey?.Dealer_Name ?? "") || "-"}
                  </div>
                )}
              </div>

              <div>
                <div className="text-sm text-text-muted">Dealer Contact</div>
                {isEditingDetails ? (
                  <select
                    className="w-full rounded border border-border px-2 py-1 text-sm bg-background text-text"
                    value={detailsForm.dealerContact}
                    onChange={(e) =>
                      setDetailsForm((s) => ({ ...s, dealerContact: e.target.value }))
                    }
                  >
                    <option value="">No Value Selected</option>
                    {/* Show current dealer contact if it's not in the available list */}
                    {detailsForm.dealerContact && ![
                      "Greg Liakos",
                      "Ryan Bowman",
                      "Al Kosir",
                      "Dave Smith",
                      "Scott Bradt",
                      "Josh Kowal",
                      "Dave DeFrees",
                      "Brian Stafford",
                      "Arthur Anderson",
                      "Hunter Coe",
                      "Todd Wenzel",
                      "Greg Chmielewski",
                      "Jim Meyer",
                      "Brian Landry",
                      "Clint Ponton",
                      "Francisco Oranday",
                      "Juan Carlos Estrada",
                      "Kevin Houston"
                    ].includes(detailsForm.dealerContact) && (
                      <option key={detailsForm.dealerContact} value={detailsForm.dealerContact}>{detailsForm.dealerContact}</option>
                    )}
                    <option value="Greg Liakos">Greg Liakos</option>
                    <option value="Ryan Bowman">Ryan Bowman</option>
                    <option value="Al Kosir">Al Kosir</option>
                    <option value="Dave Smith">Dave Smith</option>
                    <option value="Scott Bradt">Scott Bradt</option>
                    <option value="Josh Kowal">Josh Kowal</option>
                    <option value="Dave DeFrees">Dave DeFrees</option>
                    <option value="Brian Stafford">Brian Stafford</option>
                    <option value="Arthur Anderson">Arthur Anderson</option>
                    <option value="Hunter Coe">Hunter Coe</option>
                    <option value="Todd Wenzel">Todd Wenzel</option>
                    <option value="Greg Chmielewski">Greg Chmielewski</option>
                    <option value="Jim Meyer">Jim Meyer</option>
                    <option value="Brian Landry">Brian Landry</option>
                    <option value="Clint Ponton">Clint Ponton</option>
                    <option value="Francisco Oranday">Francisco Oranday</option>
                    <option value="Juan Carlos Estrada">Juan Carlos Estrada</option>
                    <option value="Kevin Houston">Kevin Houston</option>
                  </select>
                ) : (
                  <div className="text-sm text-text">
                    {getValidDealerContact(journey?.Dealer_Contact ?? "") || "-"}
                  </div>
                )}
              </div>

              <div>
                <div className="text-sm text-text-muted">Confidence</div>
                {isEditingDetails ? (
                  <select
                    className="w-full rounded border border-border px-2 py-1 text-sm bg-background text-text"
                    value={detailsForm.confidence}
                    onChange={(e) =>
                      setDetailsForm((s) => ({ ...s, confidence: e.target.value }))
                    }
                  >
                    <option value="">No Value Selected</option>
                    <option value="Closed Won">Closed Won</option>
                    <option value="Closed Lost">Closed Lost</option>
                    <option value="90%">90%</option>
                    <option value="75%">75%</option>
                    <option value="50%">50%</option>
                    <option value="25%">25%</option>
                  </select>
                ) : (
                  <div className="text-sm text-text">
                    {journey?.Chance_To_Secure_order || "-"}
                  </div>
                )}
              </div>

              <div>
                <div className="text-sm text-text-muted">Reason Won</div>
                {isEditingDetails ? (
                  <select
                    className={`w-full rounded border border-border px-2 py-1 text-sm bg-background text-text ${
                      detailsForm.reasonLost ? 'opacity-50 cursor-not-allowed' : ''
                    }`}
                    value={detailsForm.reasonWon}
                    disabled={!!detailsForm.reasonLost}
                    onChange={(e) =>
                      setDetailsForm((s) => ({ 
                        ...s, 
                        reasonWon: e.target.value,
                        reasonLost: e.target.value ? "" : s.reasonLost
                      }))
                    }
                  >
                    <option value="">No Value Selected</option>
                    <option value="Coe Quality">Coe Quality</option>
                    <option value="Customer Relationship">Customer Relationship</option>
                    <option value="Pricing">Pricing</option>
                    <option value="Coe Controls">Coe Controls</option>
                    <option value="Lead Time">Lead Time</option>
                  </select>
                ) : (
                  <div className="text-sm text-text">
                    {journey?.Reason_Won || "-"}
                  </div>
                )}
              </div>

              <div>
                <div className="text-sm text-text-muted">Reason Lost</div>
                {isEditingDetails ? (
                  <select
                    className={`w-full rounded border border-border px-2 py-1 text-sm bg-background text-text ${
                      detailsForm.reasonWon ? 'opacity-50 cursor-not-allowed' : ''
                    }`}
                    value={detailsForm.reasonLost}
                    disabled={!!detailsForm.reasonWon}
                    onChange={(e) =>
                      setDetailsForm((s) => ({ 
                        ...s, 
                        reasonLost: e.target.value,
                        reasonWon: e.target.value ? "" : s.reasonWon
                      }))
                    }
                  >
                    <option value="">No Value Selected</option>
                    <option value="Competitor Price">Competitor Price</option>
                    <option value="Project Dropped">Project Dropped</option>
                    <option value="Outside of Budget">Outside of Budget</option>
                    <option value="Bought Used">Bought Used</option>
                    <option value="Spam">Spam</option>
                    <option value="No Response">No Response</option>
                    <option value="Work not awarded">Work not awarded</option>
                    <option value="Project Outsourced">Project Outsourced</option>
                    <option value="Lead Time">Lead Time</option>
                    <option value="Competitor Relationship">Competitor Relationship</option>
                    <option value="Not a fit">Not a fit</option>
                    <option value="Other">Other</option>
                    <option value="Different COE Equipment Selected">Different COE Equipment Selected</option>
                    <option value="Coe Controls">Coe Controls</option>
                    <option value="Parts/Svc Opportunity">Parts/Svc Opportunity</option>
                  </select>
                ) : (
                  <div className="text-sm text-text">
                    {journey?.Reason_Lost || "-"}
                  </div>
                )}
              </div>
            </div>
          </div>

        </div>

        <div className="grid grid-cols-3 gap-2 flex-1">
          <div className="bg-foreground rounded shadow-sm border p-2 flex flex-col h-full">
            <div className="flex justify-between items-center">
              <h2 className="font-semibold text-text-muted text-sm mb-1">Notes</h2>
            </div>
            <textarea
              className="flex-1 w-full p-2 bg-surface rounded border border-border text-sm text-text resize-none focus:outline-none focus:ring-1 focus:ring-primary"
              value={notes}
              onChange={(e) => setNotes(e.target.value)}
              onBlur={() => {
                if (notes !== (journey?.Notes ?? journey?.notes ?? "")) {
                  setShowSavePrompt(true);
                }
              }}
            />
          </div>

          <div className="bg-foreground rounded shadow-sm border p-2 flex flex-col h-full">
            <div className="flex justify-between items-center mb-2">
              <h2 className="font-semibold text-text-muted text-sm">Interactions</h2>
              <Button
                variant="secondary-outline"
                size="sm"
                onClick={() => handleOpenModal("interactions")}
              >
                <Plus size={16} />
              </Button>
            </div>
            <div className="flex-1 overflow-auto">
              <ul className="flex flex-col gap-2 text-xs"></ul>
            </div>
          </div>

          <div className="bg-foreground rounded shadow-sm border p-2 flex flex-col h-full">
            <div className="flex justify-between items-center mb-2">
              <h2 className="font-semibold text-text-muted text-sm">Quote Information</h2>
              <Button
                variant="secondary-outline"
                size="sm"
                onClick={() => handleOpenModal("quotes")}
              >
                <Plus size={16} />
              </Button>
            </div>
            <div className="flex-1 overflow-auto">
              <div className="space-y-3">
                {/* Quote Details Section */}
                <div className="grid grid-cols-2 gap-x-4 gap-y-2">
                  <div>
                    <div className="text-sm text-text-muted">Quote Number</div>
                    <div className="text-sm text-text font-mono">
                      {journey?.Quote_Number?.trim() || "-"}
                    </div>
                  </div>
                  <div>
                    <div className="text-sm text-text-muted">Quote Type</div>
                    <div className="text-sm text-text">
                      {journey?.Quote_Type || "Standard more than 6 months"}
                    </div>
                  </div>
                  <div>
                    <div className="text-sm text-text-muted">Quote Delivery Method</div>
                    <div className="text-sm text-text">
                      {journey?.Presentation_Method || "-"}
                    </div>
                  </div>
                  <div>
                    <div className="text-sm text-text-muted">Quantity of Items</div>
                    <div className="text-sm text-text">
                      {journey?.Qty_of_Items != null && journey?.Qty_of_Items !== "" ? journey.Qty_of_Items : "-"}
                    </div>
                  </div>
                  <div>
                    <div className="text-sm text-text-muted">Quote Value</div>
                    <div className="text-sm font-semibold text-primary">
                      {formatCurrency(Number(journey?.Journey_Value ?? journey?.value ?? 0))}
                    </div>
                  </div>
                </div>
                
                {journey?.Quote_Number && (
                  <div className="border-t pt-3">
                    <div className="text-sm font-medium text-text-muted mb-2">Quote Status</div>
                    <div className="grid grid-cols-1 gap-2">
                      <div className="flex items-center justify-between p-2 bg-background rounded border">
                        <div>
                          <div className="text-sm font-medium text-text">
                            Quote #{journey.Quote_Number}
                          </div>
                          <div className="text-xs text-text-muted">
                            {journey?.Equipment_Type?.trim() || "Standard"} • {journey?.Quote_Type || "Standard more than 6 months"}
                          </div>
                        </div>
                        <div className="text-right">
                          <div className="text-sm font-semibold text-primary">
                            {formatCurrency(Number(journey?.Journey_Value ?? journey?.value ?? 0))}
                          </div>
                          <div className="text-xs text-text-muted">
                            {journey?.Qty_of_Items && journey.Qty_of_Items !== "" ? `${journey.Qty_of_Items} items` : ""}
                          </div>
                        </div>
                      </div>
                    </div>
                  </div>
                )}
                
                {/* Timeline Section */}
                {(journey?.Quote_Presentation_Date || journey?.Expected_Decision_Date) && (
                  <div className="border-t pt-3">
                    <div className="text-sm font-medium text-text-muted mb-2">Quote Timeline</div>
                    <div className="space-y-2">
                      {journey?.Quote_Presentation_Date && (
                        <div className="flex items-center gap-2 text-sm">
                          <span className="text-text-muted">- Presentation:</span>
                          <span className="text-text">{journey.Quote_Presentation_Date ? formatDate(journey.Quote_Presentation_Date) : "-"}</span>
                        </div>
                      )}
                      {journey?.Expected_Decision_Date && (
                        <div className="flex items-center gap-2 text-sm">
                          <span className="text-text-muted">- Expected Decision:</span>
                          <span className="text-text">{journey.Expected_Decision_Date ? formatDate(journey.Expected_Decision_Date) : "-"}</span>
                        </div>
                      )}
                      {journey?.Chance_To_Secure_order && (
                        <div className="flex items-center gap-2 text-sm">
                          <span className="text-text-muted">- Success Probability:</span>
                          <span className="text-text font-medium">{journey.Chance_To_Secure_order}</span>
                        </div>
                      )}
                    </div>
                  </div>
                )}
              </div>
            </div>
          </div>
        </div>
      </div>

      <Modal isOpen={modalState.isOpen} onClose={handleCloseModal} title={
        modalState.type === "interactions" || modalState.type === "quotes"
          ? `Add ${modalState.type
              .split("-")
              .map((w) => w.charAt(0).toUpperCase() + w.slice(1))
              .join(" ")}`
          : `Edit ${modalState.type
              .split("-")
              .map((w) => w.charAt(0).toUpperCase() + w.slice(1))
              .join(" ")}`
      } size="sm">
        <p>Opened modal for: {modalState.type}</p>
      </Modal>

      <Modal
        isOpen={showSavePrompt}
        onClose={() => setShowSavePrompt(false)}
        title="Save Changes?"
        size="sm"
      >
        <p className="mb-4">Do you want to save your changes?</p>
        <div className="flex justify-end gap-2">
          <Button 
            variant="primary" 
            size="sm" 
            onClick={handleSaveNotes}
            disabled={isSaving}
          >
            {isSaving ? "Saving..." : "Save"}
          </Button>
          <Button
            variant="secondary-outline"
            size="sm"
            onClick={handleCancelNotes}
            disabled={isSaving}
          >
            Cancel
          </Button>
        </div>
      </Modal>

      <AddJourneyContactModal
        isOpen={showAddJourneyContactModal}
        onClose={() => setShowAddJourneyContactModal(false)}
        onContactAdded={handleContactAdded}
        journeyId={journey?.ID}
      />
    </div>
  );
}

function JourneyQuotesTab({ journey }: { journey: any | null }) {
  if (!journey) return null;

  return (
    <div className="flex flex-1 flex-col p-4 gap-6">
      {/* Quote Overview */}
      <div className="bg-foreground rounded shadow-sm border p-4">
        <h3 className="text-lg font-semibold text-text mb-4">Quote Overview</h3>
        <div className="grid grid-cols-1 md:grid-cols-3 gap-4">
          <div className="bg-background rounded border p-3">
            <div className="text-sm text-text-muted mb-1">Quote Number</div>
            <div className="text-lg font-semibold text-text font-mono">
              {journey?.Quote_Number?.trim() || "No Quote Number"}
            </div>
          </div>
          <div className="bg-background rounded border p-3">
            <div className="text-sm text-text-muted mb-1">Quote Value</div>
            <div className="text-lg font-semibold text-primary">
              {formatCurrency(Number(journey?.Journey_Value ?? journey?.value ?? 0))}
            </div>
          </div>
          <div className="bg-background rounded border p-3">
            <div className="text-sm text-text-muted mb-1">Success Probability</div>
            <div className="text-lg font-semibold text-text">
              {journey?.Chance_To_Secure_order ? `${journey.Chance_To_Secure_order}%` : "Not specified"}
            </div>
          </div>
        </div>
      </div>

      {/* Quote Details */}
      <div className="grid grid-cols-1 md:grid-cols-2 gap-6">
        <div className="bg-foreground rounded shadow-sm border p-4">
          <h3 className="text-lg font-semibold text-text mb-4">Quote Details</h3>
          <div className="space-y-3">
            <div className="flex justify-between">
              <span className="text-text-muted">Quote Type:</span>
              <span className="text-text">{journey?.Quote_Type || "Standard more than 6 months"}</span>
            </div>
            <div className="flex justify-between">
              <span className="text-text-muted">Quote Delivery Method:</span>
              <span className="text-text">{journey?.Presentation_Method || "Not specified"}</span>
            </div>
            <div className="flex justify-between">
              <span className="text-text-muted">Equipment Type:</span>
              <span className="text-text">{journey?.Equipment_Type?.trim() || "Standard"}</span>
            </div>
            <div className="flex justify-between">
              <span className="text-text-muted">Quantity of Items:</span>
              <span className="text-text">
                {journey?.Qty_of_Items != null && journey?.Qty_of_Items !== "" ? journey.Qty_of_Items : "Not specified"}
              </span>
            </div>
            <div className="flex justify-between">
              <span className="text-text-muted">RSM:</span>
              <span className="text-text">{journey?.RSM?.trim() || "Not assigned"}</span>
            </div>
            <div className="flex justify-between">
              <span className="text-text-muted">Territory:</span>
              <span className="text-text">{journey?.RSM_Territory?.trim() || "Not specified"}</span>
            </div>
          </div>
        </div>

        <div className="bg-foreground rounded shadow-sm border p-4">
          <h3 className="text-lg font-semibold text-text mb-4">Timeline & Dates</h3>
          <div className="space-y-3">
            <div className="flex items-center gap-3">
              <div className="w-3 h-3 bg-blue-500 rounded-full flex-shrink-0"></div>
              <div className="flex-1">
                <div className="text-sm text-text-muted">Quote Presentation Date</div>
                <div className="text-text">
                  {journey?.Quote_Presentation_Date ? formatDate(journey.Quote_Presentation_Date) : "Not scheduled"}
                </div>
              </div>
            </div>
            <div className="flex items-center gap-3">
              <div className="w-3 h-3 bg-orange-500 rounded-full flex-shrink-0"></div>
              <div className="flex-1">
                <div className="text-sm text-text-muted">Expected Decision Date</div>
                <div className="text-text">
                  {journey?.Expected_Decision_Date ? formatDate(journey.Expected_Decision_Date) : "Not specified"}
                </div>
              </div>
            </div>
            <div className="flex items-center gap-3">
              <div className="w-3 h-3 bg-green-500 rounded-full flex-shrink-0"></div>
              <div className="flex-1">
                <div className="text-sm text-text-muted">Journey Created</div>
                <div className="text-text">
                  {journey?.CreateDT ? formatDate(journey.CreateDT) : "Not available"}
                </div>
              </div>
            </div>
            <div className="flex items-center gap-3">
              <div className="w-3 h-3 bg-purple-500 rounded-full flex-shrink-0"></div>
              <div className="flex-1">
                <div className="text-sm text-text-muted">Last Action Date</div>
                <div className="text-text">
                  {journey?.Action_Date ? formatDate(journey.Action_Date) : "Not available"}
                </div>
              </div>
            </div>
          </div>
        </div>
      </div>

      {/* Quote Status Card */}
      {journey?.Quote_Number && (
        <div className="bg-foreground rounded shadow-sm border p-4">
          <h3 className="text-lg font-semibold text-text mb-4">Quote Status</h3>
          <div className="bg-background rounded border p-4">
            <div className="flex items-center justify-between">
              <div>
                <div className="text-lg font-semibold text-text">Quote #{journey.Quote_Number}</div>
                <div className="text-sm text-text-muted mt-1">
                  {journey?.Equipment_Type?.trim() || "Standard"} • {journey?.Quote_Type || "Standard more than 6 months"}
                </div>
                {journey?.Qty_of_Items && journey.Qty_of_Items !== "" && (
                  <div className="text-sm text-text-muted">
                    Quantity: {journey.Qty_of_Items} items
                  </div>
                )}
              </div>
              <div className="text-right">
                <div className="text-2xl font-bold text-primary">
                  {formatCurrency(Number(journey?.Journey_Value ?? journey?.value ?? 0))}
                </div>
                {journey?.Chance_To_Secure_order && (
                  <div className="text-sm text-text-muted">
                    {journey.Chance_To_Secure_order}% probability
                  </div>
                )}
              </div>
            </div>
          </div>
        </div>
      )}

      {/* Additional Quote Information */}
      <div className="bg-foreground rounded shadow-sm border p-4">
        <h3 className="text-lg font-semibold text-text mb-4">Additional Information</h3>
        <div className="grid grid-cols-1 md:grid-cols-2 gap-4">
          <div>
            <div className="text-sm text-text-muted mb-2">Industry</div>
            <div className="text-text">{journey?.Industry || "Not specified"}</div>
          </div>
          <div>
            <div className="text-sm text-text-muted mb-2">Lead Source</div>
            <div className="text-text">{journey?.Lead_Source || "Not specified"}</div>
          </div>
          <div>
            <div className="text-sm text-text-muted mb-2">Journey Type</div>
            <div className="text-text">{journey?.Journey_Type || journey?.type || "Not specified"}</div>
          </div>
          <div>
            <div className="text-sm text-text-muted mb-2">Current Stage</div>
            <div className="text-text">{getStageLabel(journey)}</div>
          </div>
          <div>
            <div className="text-sm text-text-muted mb-2">Dealer</div>
            <div className="text-text">{journey?.Dealer?.trim() || journey?.Dealer_Name?.trim() || "Not specified"}</div>
          </div>
        </div>
      </div>
    </div>
  );
}

function JourneyHistoryTab({ journey }: { journey: any | null }) {
  const [logRecords, setLogRecords] = useState<any[]>([]);
  const [loadingLogs, setLoadingLogs] = useState(false);
  const { get } = useApi();

  useEffect(() => {
    const fetchLogRecords = async () => {
      const journeyId = journey?.ID || journey?.id;
      if (!journeyId) return;
      
      setLoadingLogs(true);
      try {
        const logData = await get(`/legacy/std/Journey_Log/filter/custom`, {
          filterField: 'Jrn_ID',
          filterValue: journeyId,
          sort: 'CreateDtTm',
          order: 'desc'
        });
        
        if (Array.isArray(logData)) {
          setLogRecords(logData);
        }
      } catch (error) {
        console.error("Error fetching journey log records:", error);
        setLogRecords([]);
      } finally {
        setLoadingLogs(false);
      }
    };

    fetchLogRecords();
  }, [journey?.ID, journey?.id]); // Only depend on the actual ID values, not the get function

  const formatLogData = (logs: any[]) => {
    return logs.map(log => ({
      id: log.ID,
      created: log.CreateDtTm,
      user: log.CreateInit || '-',
      action: log.Action || '-'
    }));
  };

  return (
    <div className="flex flex-1 flex-col p-2 gap-2">
      <div className="bg-foreground rounded shadow-sm border p-2 flex-1">
        <div className="text-xs font-bold text-text-muted mb-1">Note History</div>
        <Table
          columns={[
            { key: "created", header: "Created", className: "text-xs" },
            { key: "user", header: "User", className: "text-xs" },
            { key: "activity", header: "Activity", className: "text-xs" },
            { key: "note", header: "Note", className: "text-xs" },
          ]}
          data={[]}
          total={0}
          idField="created"
        />
      </div>
      <div className="bg-foreground rounded shadow-sm border p-2 flex-1">
        <div className="text-xs font-bold text-text-muted mb-1">
          Log Records {loadingLogs && <span className="text-text-muted">(Loading...)</span>}
        </div>
        <Table
          columns={[
            { 
              key: "created", 
              header: "Created", 
              className: "text-xs",
              render: (value: string) => (
                <div className="text-xs text-text">
                  {value ? formatDate(value) : '-'}
                </div>
              )
            },
            { 
              key: "user", 
              header: "User", 
              className: "text-xs",
              render: (value: string) => (
                <div className="text-xs text-text">{value}</div>
              )
            },
            { 
              key: "action", 
              header: "Action", 
              className: "text-xs",
              render: (value: string) => (
                <div className="text-xs text-text leading-tight">
                  <div className="whitespace-pre-wrap">{value}</div>
                </div>
              )
            },
          ]}
          data={formatLogData(logRecords)}
          total={logRecords.length}
          idField="id"
        />
      </div>
    </div>
  );
}

function JourneyActionsTab({ journey }: { journey: any | null }) {
  const navigate = useNavigate();
  const [showDeleteConfirm, setShowDeleteConfirm] = useState(false);
  const [isDeleting, setIsDeleting] = useState(false);
  const { delete: deleteApi } = useApi();

  const handleDeleteJourney = async () => {
    if (!journey?.ID && !journey?.id) return;
    
    setIsDeleting(true);
    try {
      const journeyId = journey.ID || journey.id;
      const result = await deleteApi(`/legacy/std/Journey/${journeyId}`);
      
      if (result !== null) {
        navigate('/sales/pipeline');
      } else {
        console.error('Failed to delete journey');
      }
    } catch (error) {
      console.error('Error deleting journey:', error);
    } finally {
      setIsDeleting(false);
      setShowDeleteConfirm(false);
    }
  };

  if (!journey) return null;

  return (
    <div className="flex flex-1 flex-col p-4">
      <div className="bg-foreground rounded shadow-sm border p-4">
        <h3 className="text-lg font-semibold text-text mb-4">Journey Actions</h3>
        
        <div className="space-y-4">
          <div className="border border-red-200 bg-red-50 rounded p-4">
            <div className="flex items-start gap-3">
              <Trash2 className="text-red-600 mt-1" size={20} />
              <div className="flex-1">
                <h4 className="font-medium text-red-900 mb-2">Delete Journey</h4>
                <p className="text-sm text-red-700 mb-3">
                  Permanently delete this journey and all associated data. This action cannot be undone.
                </p>
                <Button
                  variant="secondary-outline"
                  size="sm"
                  onClick={() => setShowDeleteConfirm(true)}
                  className="border-red-500 !text-gray-900 hover:bg-red-100 hover:!text-black"
                >
                  <Trash2 size={16} className="mr-2" />
                  Delete Journey
                </Button>
              </div>
            </div>
          </div>
        </div>
      </div>

      <DeleteJourneyModal
        isOpen={showDeleteConfirm}
        onClose={() => setShowDeleteConfirm(false)}
        onConfirm={() => handleDeleteJourney()}
        journey={journey}
        isDeleting={isDeleting}
      />
    </div>
  );
}

const JourneyDetailsPage = () => {
  const [activeTab, setActiveTab] = useState("details");
<<<<<<< HEAD
  const navigate = useNavigate();
  const { id: journeyId } = useParams<{ id: string }>();

  const [journeyData, setJourneyData] = useState<any>(null);
  const [customerData, setCustomerData] = useState<any>(null);
  const [journeyContacts, setJourneyContacts] = useState<any[]>([]);
  const [loading, setLoading] = useState(true);
  const [error, setError] = useState<string | null>(null);
=======
  const location = useLocation();
  const { id: journeyId } = useParams<{ id: string }>();

  const passedJourneyData = location.state as { journey?: any; customer?: any } | null;
  
  const shouldFetchFromAPI = !passedJourneyData?.journey;
  
  const { loading, error, get } = useApi();
  const [journeyOverview, setJourneyOverview] = useState<any>(null);
>>>>>>> dd9e066a

  const adaptLegacyJourney = (raw: any) => {
    const mapLegacyStageToId = (stage: any): StageId => {
      const s = String(stage ?? "").toLowerCase();
      if (!s) return 1;
      if (s.includes("qualify") || s.includes("qualifi") || s.includes("pain") || s.includes("discover")) return 2;
      if (s.includes("present") || s.includes("demo") || s.includes("proposal") || s.includes("quote")) return 3;
      if (s.includes("negot")) return 4;
      if (s.includes("po") || s.includes("won") || s.includes("closedwon") || s.includes("closed won") || s.includes("order")) return 5;
      if (s.includes("lost") || s.includes("closedlost") || s.includes("closed lost") || s.includes("declin")) return 6;
      if (s.includes("lead") || s.includes("open") || s.includes("new")) return 1;
      return 1;
    };

    const normalizeDate = (d: any) => {
      if (!d) return undefined;
      const s = String(d);
      if (/^\d{4}-\d{2}-\d{2}$/.test(s)) return `${s}T00:00:00`;
      return s.includes(" ") ? s.replace(" ", "T") : s;
    };

    const normalizePriority = (v: any): string => {
      const s = String(v ?? "").toUpperCase().trim();
      if (s === "A" || s === "B" || s === "C" || s === "D") return s;
      if (s.startsWith("H")) return "A";
      if (s.startsWith("L")) return "D";
      if (s.startsWith("M")) return "C";
      return "C";
    };

    const id = raw.ID;
    const name = raw.Project_Name && String(raw.Project_Name).trim()
      ? raw.Project_Name
      : (raw.Target_Account || `Journey ${raw.ID}`);

    const stage = mapLegacyStageToId(raw.Journey_Stage);
    const value = Number(raw.Journey_Value ?? 0);
    const priority = normalizePriority(raw.Priority);

    const closeDate =
      normalizeDate(raw.Expected_Decision_Date) ??
      normalizeDate(raw.Quote_Presentation_Date) ??
      normalizeDate(raw.Date_PO_Received) ??
      normalizeDate(raw.Journey_Start_Date) ??
      normalizeDate(raw.CreateDT) ??
      new Date().toISOString();

    const updatedAt =
      normalizeDate(raw.Action_Date) ??
      normalizeDate(raw.CreateDT) ??
      new Date().toISOString();

    const customerId = String(raw.Company_ID ?? "");
    const companyName = raw.Target_Account || undefined;

    return {
      id,
      name,
      stage,
      value,
      priority,
      closeDate,
      updatedAt,
      customerId,
      companyName,
      ...raw // Keep all original fields including Dealer, Dealer_Name, Dealer_ID
    };
  };

  const fetchJourneyData = async () => {
    if (!journeyId) return;
    
    setLoading(true);
    setError(null);
    
    try {
      const response = await fetch(
        `http://localhost:8080/api/legacy/base/Journey/${journeyId}`,
        {
          method: "GET",
          headers: { "Content-Type": "application/json" },
          credentials: "include",
        }
      );
      
      if (response.ok) {
        const rawJourney = await response.json();
        const adaptedJourney = adaptLegacyJourney(rawJourney);
        setJourneyData(adaptedJourney);
        
        // Fetch customer data if we have a Company_ID
        if (rawJourney.Company_ID) {
          try {
            const customerResponse = await fetch(
              `http://localhost:8080/api/legacy/base/Company/${rawJourney.Company_ID}`,
              {
                method: "GET",
                headers: { "Content-Type": "application/json" },
                credentials: "include",
              }
            );
            
            if (customerResponse.ok) {
              const customerRaw = await customerResponse.json();
              setCustomerData({
                id: customerRaw.Company_ID,
                name: customerRaw.Company_Name || adaptedJourney.companyName,
                industry: customerRaw.Industry,
                contact: customerRaw.Contact_Name,
                email: customerRaw.Email,
                phone: customerRaw.Phone
              });
            }
          } catch (customerError) {
            console.warn("Could not fetch customer data:", customerError);
            // Create minimal customer data from journey
            setCustomerData({
              id: rawJourney.Company_ID,
              name: adaptedJourney.companyName
            });
          }
        }

        // Fetch journey contacts
        try {
          const contactsResponse = await fetch(
            `http://localhost:8080/api/legacy/std/Journey_Contact/filter/custom?filterField=Jrn_ID&filterValue=${journeyId}`,
            {
              method: "GET",
              headers: { "Content-Type": "application/json" },
              credentials: "include",
            }
          );
          
          if (contactsResponse.ok) {
            const contactsData = await contactsResponse.json();
            setJourneyContacts(Array.isArray(contactsData) ? contactsData : []);
          }
        } catch (contactError) {
          console.warn("Could not fetch journey contacts:", contactError);
          setJourneyContacts([]);
        }
      } else {
        setError(`Failed to load journey: ${response.statusText}`);
      }
    } catch (err) {
      setError(`Error loading journey: ${err}`);
    } finally {
      setLoading(false);
    }
  };

  const refetchJourneyData = async () => {
    await fetchJourneyData();
    return true;
  };

  const updateJourney = (updates: Record<string, any>) => {
    setJourneyData((prev: any) => ({
      ...prev,
      ...updates
    }));
  };

  useEffect(() => {
    fetchJourneyData();
  }, [journeyId]);

  if (loading) {
    return <div className="flex justify-center items-center h-64">Loading journey details...</div>;
  }
  
  if (error) {
    return <div className="flex justify-center items-center h-64 text-red-500">{error}</div>;
  }


  if (!journeyId) {
    return (
      <div className="w-full flex flex-1 flex-col">
        <PageHeader
          title="Invalid Journey"
          description="No journey ID provided in the URL."
          goBack
        />
      </div>
    );
  }

  if (!journeyData) {
    return (
      <div className="w-full flex flex-1 flex-col">
        <PageHeader
          title="Journey not found"
          description="This journey may have been removed or is unavailable."
          goBack
        />
      </div>
    );
  }

  return (
    <div className="w-full flex flex-1 flex-col">
      <PageHeader
        title={
          journeyData?.name ||
          journeyData?.Project_Name ||
          journeyData?.Target_Account ||
          "Coe Press Equipment"
        }
        description={`Started ${
          (() => {
            try {
              return journeyData?.CreateDT ? formatDate(journeyData.CreateDT) : "Unknown Date";
            } catch (error) {
              return journeyData?.CreateDT || "Unknown Date";
            }
          })()
        } • ${journeyData?.Journey_Type || "Standard"} • ${formatCurrency(
          Number(journeyData?.Journey_Value ?? journeyData?.value ?? 0)
        )}`}
        goBack
      />
      <Tabs
        activeTab={activeTab}
        setActiveTab={setActiveTab}
        tabs={[
          { label: "Details", value: "details" },
          { label: "Quotes", value: "quotes" },
          { label: "History", value: "history" },
          { label: "Journey Actions", value: "actions" },
        ]}
      />
      <>
        {activeTab === "details" && (
          <JourneyDetailsTab
            journey={
              journeyData
                ? { ...journeyData, customer: customerData }
                : null
            }
            journeyContacts={journeyContacts}
            updateJourney={updateJourney}
            refetchJourneyData={refetchJourneyData}
            setJourneyContacts={setJourneyContacts}
          />
        )}
        {activeTab === "quotes" && <JourneyQuotesTab journey={journeyData} />}
        {activeTab === "history" && <JourneyHistoryTab journey={journeyData} />}
        {activeTab === "actions" && <JourneyActionsTab journey={journeyData} />}
      </>
    </div>
  );
};

export default JourneyDetailsPage;<|MERGE_RESOLUTION|>--- conflicted
+++ resolved
@@ -1911,7 +1911,6 @@
 
 const JourneyDetailsPage = () => {
   const [activeTab, setActiveTab] = useState("details");
-<<<<<<< HEAD
   const navigate = useNavigate();
   const { id: journeyId } = useParams<{ id: string }>();
 
@@ -1920,17 +1919,6 @@
   const [journeyContacts, setJourneyContacts] = useState<any[]>([]);
   const [loading, setLoading] = useState(true);
   const [error, setError] = useState<string | null>(null);
-=======
-  const location = useLocation();
-  const { id: journeyId } = useParams<{ id: string }>();
-
-  const passedJourneyData = location.state as { journey?: any; customer?: any } | null;
-  
-  const shouldFetchFromAPI = !passedJourneyData?.journey;
-  
-  const { loading, error, get } = useApi();
-  const [journeyOverview, setJourneyOverview] = useState<any>(null);
->>>>>>> dd9e066a
 
   const adaptLegacyJourney = (raw: any) => {
     const mapLegacyStageToId = (stage: any): StageId => {
