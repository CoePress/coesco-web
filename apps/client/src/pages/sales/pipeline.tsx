--- conflicted
+++ resolved
@@ -843,10 +843,7 @@
     if (viewMode === 'kanban') {
       fetchKanbanViewJourneys();
     }
-<<<<<<< HEAD
     // eslint-disable-next-line react-hooks/exhaustive-deps
-=======
->>>>>>> 98c43373
   }, [viewMode, kanbanBatchSize, searchTerm, rsmFilter, journeyStatusFilter, filters]);
 
   const handleListPageChange = (newPage: number) => {
@@ -866,8 +863,7 @@
     saveToLocalStorage('sortField', sortField);
     saveToLocalStorage('sortDirection', sortDirection);
     saveToLocalStorage('showTags', showTags);
-    saveToLocalStorage('kanbanBatchSize', kanbanBatchSize);
-  }, [searchTerm, filters, rsmFilter, rsmFilterDisplay, journeyStatusFilter, viewMode, sortField, sortDirection, showTags, kanbanBatchSize]);
+  }, [showTags]);
 
   useEffect(() => {
     if (showTags && viewMode === 'kanban' && kanbanViewJourneys.length > 0) {
@@ -877,13 +873,19 @@
       });
     }
   }, [showTags, viewMode, kanbanViewJourneys]);
-<<<<<<< HEAD
 
   useEffect(() => {
     saveToLocalStorage('kanbanBatchSize', kanbanBatchSize);
-  }, [kanbanBatchSize]);
-=======
->>>>>>> 98c43373
+  }, [searchTerm, filters, rsmFilter, rsmFilterDisplay, journeyStatusFilter, viewMode, sortField, sortDirection, showTags, kanbanBatchSize]);
+
+  useEffect(() => {
+    if (showTags && viewMode === 'kanban' && kanbanViewJourneys.length > 0) {
+      const journeyIds = kanbanViewJourneys.map((j: any) => j.id.toString());
+      fetchJourneyTags(journeyIds).then(tagsMap => {
+        setJourneyTags(tagsMap);
+      });
+    }
+  }, [showTags, viewMode, kanbanViewJourneys]);
 
   useEffect(() => {
     const view = searchParams.get('view');
@@ -1005,7 +1007,6 @@
     updateLocalState();
 
     try {
-<<<<<<< HEAD
       if (isLegacyData) {
         const stageLabel = STAGES.find(s => s.id === newStage)?.label;
         if (!stageLabel) {
@@ -1052,13 +1053,6 @@
       console.error("Error updating journey stage:", error);
     }
   }, [isLegacyData, refetchLegacyJourneys, put, viewMode, fetchKanbanViewJourneys]);
-=======
-      await patch(`/legacy/base/Journey/${journeyId}`, { Journey_Stage: stageLabel });
-    } catch (error) {
-      console.error("Error updating journey stage:", error);
-    }
-  }, [patch]);
->>>>>>> 98c43373
 
   const handleSort = useCallback((field: string, order?: 'asc' | 'desc') => {
     if (order) {
