import tailwindcss from "@tailwindcss/vite";
import react from "@vitejs/plugin-react-swc";
import { defineConfig } from "vite";
<<<<<<< HEAD
import { VitePWA } from "vite-plugin-pwa";
import viteImagemin from "vite-plugin-imagemin";
=======
>>>>>>> 98c43373

export default defineConfig({
  plugins: [
    react(),
    tailwindcss(),
<<<<<<< HEAD
    viteImagemin({
      gifsicle: {
        optimizationLevel: 7,
        interlaced: false,
      },
      optipng: {
        optimizationLevel: 7,
      },
      mozjpeg: {
        quality: 80,
      },
      pngquant: {
        quality: [0.8, 0.9],
        speed: 4,
      },
      svgo: {
        plugins: [
          {
            name: 'removeViewBox',
            active: false,
          },
          {
            name: 'removeEmptyAttrs',
            active: true,
          },
        ],
      },
    }),
    VitePWA({
      registerType: "autoUpdate",
      includeAssets: [
        "favicon.ico",
        "robots.txt",
        "images/app-icon.svg",
        "images/logo-full.png",
      ],
      workbox: {
        skipWaiting: true,
        clientsClaim: true,
        globPatterns: ["**/*.{js,css,html,ico,png,svg}"],
        maximumFileSizeToCacheInBytes: 5 * 1024 * 1024,
      },
      manifest: {
        name: "Coesco",
        short_name: "Coesco",
        start_url: "/",
        display: "standalone",
        background_color: "#ffffff",
        theme_color: "#2563eb",
        icons: [
          {
            src: "/images/app-icon.svg",
            sizes: "any",
            type: "image/svg+xml",
          },
          {
            src: "/images/logo-full.png",
            sizes: "192x192",
            type: "image/png",
          },
          {
            src: "/images/logo-full.png",
            sizes: "512x512",
            type: "image/png",
          },
          {
            src: "/images/app-icon.svg",
            sizes: "any",
            type: "image/svg+xml",
            purpose: "maskable",
          },
        ],
      },
      devOptions: {
        enabled: true,
      },
    }),
=======
>>>>>>> 98c43373
  ],
  server: {
    host: "0.0.0.0",
    port: 5173,
    watch: {
      usePolling: true,
      interval: 1000,
    },
  },
  build: {
<<<<<<< HEAD
    sourcemap: 'hidden'
  },
  esbuild: {
    drop: ['console', 'debugger'],
=======
    sourcemap: true,
>>>>>>> 98c43373
  },
  resolve: {
    alias: {
      "@": "/src",
    },
  },
});<|MERGE_RESOLUTION|>--- conflicted
+++ resolved
@@ -1,17 +1,13 @@
 import tailwindcss from "@tailwindcss/vite";
 import react from "@vitejs/plugin-react-swc";
 import { defineConfig } from "vite";
-<<<<<<< HEAD
+import viteImagemin from "vite-plugin-imagemin";
 import { VitePWA } from "vite-plugin-pwa";
-import viteImagemin from "vite-plugin-imagemin";
-=======
->>>>>>> 98c43373
 
 export default defineConfig({
   plugins: [
     react(),
     tailwindcss(),
-<<<<<<< HEAD
     viteImagemin({
       gifsicle: {
         optimizationLevel: 7,
@@ -30,11 +26,11 @@
       svgo: {
         plugins: [
           {
-            name: 'removeViewBox',
+            name: "removeViewBox",
             active: false,
           },
           {
-            name: 'removeEmptyAttrs',
+            name: "removeEmptyAttrs",
             active: true,
           },
         ],
@@ -89,8 +85,6 @@
         enabled: true,
       },
     }),
-=======
->>>>>>> 98c43373
   ],
   server: {
     host: "0.0.0.0",
@@ -101,14 +95,10 @@
     },
   },
   build: {
-<<<<<<< HEAD
-    sourcemap: 'hidden'
+    sourcemap: "hidden",
   },
   esbuild: {
-    drop: ['console', 'debugger'],
-=======
-    sourcemap: true,
->>>>>>> 98c43373
+    drop: ["console", "debugger"],
   },
   resolve: {
     alias: {
