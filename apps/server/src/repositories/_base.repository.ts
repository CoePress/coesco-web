import { Prisma } from "@prisma/client";

import type { IQueryParams } from "@/types";

import { deriveTableNames, getObjectDiff } from "@/utils";
import { getEmployeeContext } from "@/utils/context";
import { logger } from "@/utils/logger";
import { buildQuery, prisma } from "@/utils/prisma";

const columnCache = new Map<string, string[]>();
const excludedModels = ["auditLog", "emailLog", "bugReport", "session", "loginHistory", "machineStatus"];

export class BaseRepository<T> {
  protected model: any;
  protected entityName?: string;
  protected modelName?: string;
  protected _columns?: string[];

  async getAll(params?: IQueryParams<T>, tx?: Prisma.TransactionClient) {
    const searchFields = this.getSearchFields();
<<<<<<< HEAD
    const { query, countQuery, page, take, hasComputedSearch, hasFuzzySearch, fuzzySearchFields, fuzzySearchTerm } = await this.buildQueryParams(
=======

    if (params?.fuzzy && params?.search) {
      return this.fuzzySearch(params, tx);
    }

    const { query, countQuery, page, take, hasComputedSearch } = await this.buildQueryParams(
>>>>>>> 731c2084
      params,
      searchFields,
      params?.includeDeleted,
    );

    const model = tx?.[this.modelName as keyof typeof tx] ?? this.model;

    if (hasFuzzySearch && fuzzySearchFields && fuzzySearchTerm) {
      const scope = await this.getScope(undefined, params?.includeDeleted);
      const items = await this.executeFuzzySearch(
        fuzzySearchFields,
        fuzzySearchTerm,
        query,
        scope,
        tx,
      );
      const total = items.length;
      const totalPages = take ? Math.ceil(total / take) : 1;

      const paginatedItems = take
        ? items.slice(query.skip || 0, (query.skip || 0) + take)
        : items;

      return {
        success: true,
        data: paginatedItems,
        meta: {
          page,
          limit: take,
          total,
          totalPages,
        },
      };
    }

    if (hasComputedSearch && params?.search) {
      const allItems = await model.findMany(query);
      const total = allItems.length;
      const totalPages = take ? Math.ceil(total / take) : 1;

      return {
        success: true,
        data: allItems,
        meta: {
          page,
          limit: take,
          total,
          totalPages,
        },
      };
    }

    const [items, total] = await Promise.all([
      model.findMany(query),
      model.count(countQuery),
    ]);

    const totalPages = take ? Math.ceil(total / (take || 1)) : 1;

    return {
      success: true,
      data: items,
      meta: {
        page,
        limit: take,
        total,
        totalPages,
      },
    };
  }

  async getById(id: string, params?: IQueryParams<T>, tx?: Prisma.TransactionClient) {
    const scope = await this.getScope();
    const model = tx?.[this.modelName as keyof typeof tx] ?? this.model;

    const query: any = {
      where: {
        AND: [{ id }, scope ?? {}],
      },
    };

    if (params?.include) {
      const { include } = buildQuery(params, [], params?.includeDeleted, this.modelName);
      if (include)
        query.include = include;
    }
    else if (params?.select) {
      const { select } = buildQuery(params, [], params?.includeDeleted, this.modelName);
      if (select)
        query.select = select;
    }

    const item = await model.findFirst(query);

    return {
      success: true,
      data: item,
    };
  }

  async getHistory(id: string) {
    if (!this.modelName)
      throw new Error("Missing model name");

    const entries = await prisma.auditLog.findMany({
      where: { model: this.modelName, recordId: id },
      orderBy: { createdAt: "asc" },
    });

    return entries.map(entry => ({
      action: entry.action,
      actor: { id: entry.changedBy },
      timestamp: entry.createdAt,
      diff: entry.diff as Record<string, { before: any; after: any }>,
    }));
  }

  async create(data: any, tx?: Prisma.TransactionClient, skipValidation = false) {
    const meta = await this.getMetaFields({ for: "create", timestamps: true });
    const payload = { ...data, ...meta };

    if (!skipValidation) {
      await this.validate(payload);
    }

    const execute = async (client: Prisma.TransactionClient) => {
      const model = (client as any)[this.modelName!];
      const created = await model.create({ data: payload });
      await this.log("CREATE", undefined, created, client);
      return created;
    };

    const result = tx ? await execute(tx) : await prisma.$transaction(execute);
    return { success: true, data: result };
  }

  async update(id: string, data: any, tx?: Prisma.TransactionClient) {
    const meta = await this.getMetaFields({ for: "update", timestamps: true });
    const payload = { ...data, ...meta };

    const execute = async (client: Prisma.TransactionClient) => {
      const model = (client as any)[this.modelName!];

      const scope = await this.getScope();
      const where = { AND: [{ id }, scope ?? {}] };
      const before = await model.findFirst({ where });

      if (!before) {
        throw new Error(`Cannot update: ${this.modelName} ${id} not found`);
      }

      const diff = getObjectDiff(before, { ...before, ...payload });
      delete diff.updatedAt;

      if (Object.keys(diff).length === 0) {
        throw new Error(`${this.modelName} ${id} update made no changes`);
      }

      const updated = await model.update({
        where: { id },
        data: payload,
      });

      await this.log("UPDATE", before, updated, client);
      return updated;
    };

    const result = tx ? await execute(tx) : await prisma.$transaction(execute);
    return { success: true, data: result };
  }

  async delete(id: string, tx?: Prisma.TransactionClient) {
    const columns = await this.getColumns();
    const hasSoftDelete = columns.includes("deletedAt");

    const execute = async (client: Prisma.TransactionClient) => {
      const model = (client as any)[this.modelName!];

      const scope = await this.getScope();
      const where = { AND: [{ id }, scope ?? {}] };
      const before = await model.findFirst({ where });

      if (!before) {
        throw new Error(`Cannot delete: ${this.modelName} ${id} not found`);
      }

      if (hasSoftDelete) {
        const meta = await this.getMetaFields({
          for: "delete",
          timestamps: true,
          softDelete: true,
        });

        const deleted = await model.update({
          where: { id },
          data: meta,
        });

        await this.log("DELETE", before, deleted, client);
        return deleted;
      }
      else {
        await model.delete({ where: { id } });
        await this.log("DELETE", before, undefined, client);
        return before;
      }
    };

    if (tx) {
      await execute(tx);
    }
    else {
      await prisma.$transaction(execute);
    }
    return { success: true, message: "Deleted successfully" };
  }

  // Private Methods
  private async executeFuzzySearch(
    searchFields: string[],
    searchTerm: string,
    query: any,
    scope?: Record<string, any>,
    tx?: Prisma.TransactionClient,
  ): Promise<any[]> {
    if (!this.modelName) {
      return [];
    }

    const tables = deriveTableNames(this.modelName);
    const tableName = tables[tables.length - 1];

    const similarityConditions = searchFields
      .map(field => `COALESCE(similarity("${field}"::text, $1), 0)`)
      .join(" + ");

    const maxSimilarity = `(${similarityConditions})`;
    const minSimilarityThreshold = 0.3;

    const whereConditions: string[] = [];
    const queryParams: any[] = [searchTerm];

    whereConditions.push(`${maxSimilarity} >= ${minSimilarityThreshold}`);

    if (scope) {
      const scopeConditions = this.buildScopeConditions(scope);
      if (scopeConditions) {
        whereConditions.push(scopeConditions);
      }
    }

    const whereClause = `WHERE ${whereConditions.join(" AND ")}`;

    const sql = `
      SELECT *,
        ${maxSimilarity} as similarity_score
      FROM "${tableName}"
      ${whereClause}
      ORDER BY similarity_score DESC, "createdAt" DESC
    `;

    const client = tx ?? prisma;
    const results = await client.$queryRawUnsafe(sql, ...queryParams);

    return results as any[];
  }

  private buildScopeConditions(scope: Record<string, any>): string | null {
    if (!scope.AND || !Array.isArray(scope.AND)) {
      return null;
    }

    const conditions: string[] = [];

    for (const condition of scope.AND) {
      if (condition.OR) {
        const orConditions = condition.OR.map((or: any) => {
          if (or.ownerId === null) {
            return '"ownerId" IS NULL';
          }
          if (or.ownerId) {
            return `"ownerId" = '${or.ownerId}'`;
          }
          return null;
        }).filter(Boolean);

        if (orConditions.length > 0) {
          conditions.push(`(${orConditions.join(" OR ")})`);
        }
      }

      if (condition.deletedAt !== undefined) {
        if (condition.deletedAt === null) {
          conditions.push('"deletedAt" IS NULL');
        } else if (condition.deletedAt?.not === null) {
          conditions.push('"deletedAt" IS NOT NULL');
        }
      }
    }

    return conditions.length > 0 ? conditions.join(" AND ") : null;
  }

  private async getColumns(): Promise<string[]> {
    if (this._columns)
      return this._columns;
    if (!this.modelName)
      return [];

    if (columnCache.has(this.modelName)) {
      this._columns = columnCache.get(this.modelName)!;
      return this._columns;
    }

    const tables = deriveTableNames(this.modelName);
    const rows = await prisma.$queryRaw<Array<{ column_name: string }>>`
      SELECT column_name
      FROM information_schema.columns
      WHERE table_schema = 'public'
        AND table_name IN (${Prisma.join(tables)})
    `;

    const cols = rows.map(r => r.column_name);
    columnCache.set(this.modelName, cols);
    this._columns = cols;
    return cols;
  }

  private async getScope(
    columns?: string[],
    includeDeleted?: boolean | "only",
  ): Promise<Record<string, any> | undefined> {
    const ctx = getEmployeeContext();
    const cols = columns ?? (await this.getColumns());

    const scope: Record<string, any>[] = [];

    if (cols.includes("ownerId")) {
      scope.push({ OR: [{ ownerId: null }, { ownerId: ctx.id }] });
    }

    if (cols.includes("deletedAt")) {
      if (includeDeleted === "only") {
        scope.push({ deletedAt: { not: null } });
      }
      else if (!includeDeleted) {
        scope.push({ deletedAt: null });
      }
    }

    return scope.length ? { AND: scope } : undefined;
  }

  private async getMetaFields(opts: {
    for: "create" | "update" | "delete";
    timestamps?: boolean;
    softDelete?: boolean;
  }) {
    const ctx = getEmployeeContext();
    const columns = await this.getColumns();
    const meta: Record<string, any> = {};
    const now = new Date();

    if (opts.for === "create") {
      if (columns.includes("createdById"))
        meta.createdById = ctx.id;
      if (opts.timestamps && columns.includes("createdAt"))
        meta.createdAt = now;
    }

    if (["create", "update"].includes(opts.for)) {
      if (columns.includes("updatedById"))
        meta.updatedById = ctx.id;
      if (opts.timestamps && columns.includes("updatedAt"))
        meta.updatedAt = now;
    }

    if (opts.for === "delete") {
      if (opts.softDelete && columns.includes("deletedAt"))
        meta.deletedAt = now;
      if (columns.includes("deletedById"))
        meta.deletedById = ctx.id;
    }

    return meta;
  }

  private async buildQueryParams(
    params?: IQueryParams<T>,
    searchFields?: (string | { field: string; weight: number })[],
    includeDeleted?: boolean | "only",
  ): Promise<any> {
    const transformedOrderBy = this.transformSort(params?.sort, params?.order);
    const transforms = this.getTransforms();

    const hasTransformedFields = searchFields && searchFields.length > 0
      && Object.keys(transforms).length > 0;

    const regularSearchFields = searchFields?.filter((sf) => {
      const fieldName = typeof sf === "string" ? sf : sf.field;
      return !transforms[fieldName];
    });

    const hasComputedSearch = Boolean(
      params?.search && hasTransformedFields && regularSearchFields && regularSearchFields.length < searchFields!.length,
    );

    const queryParams = transformedOrderBy
      ? { ...params, sort: undefined, order: undefined }
      : params ?? {};

    const { where, orderBy, page, take, skip, select, include, hasFuzzySearch, fuzzySearchFields, fuzzySearchTerm } = buildQuery(
      queryParams,
      regularSearchFields,
      includeDeleted,
      this.modelName,
    );

    const columns = await this.getColumns();
    const scope = await this.getScope(columns, includeDeleted);

    const finalWhere = { AND: [where ?? {}, scope ?? {}] };

    const query: any = {
      where: finalWhere,
      orderBy: transformedOrderBy ?? orderBy,
      take,
      skip,
    };

    if (select)
      query.select = select;
    else if (include)
      query.include = include;

    const countQuery = { where: finalWhere };

<<<<<<< HEAD
    return { query, countQuery, page, take, hasComputedSearch: false, hasFuzzySearch, fuzzySearchFields, fuzzySearchTerm };
=======
    return { query, countQuery, page, take, hasComputedSearch };
>>>>>>> 731c2084
  }

  private async log(
    action: "CREATE" | "UPDATE" | "DELETE",
    before?: Record<string, any>,
    after?: Record<string, any>,
    tx?: Prisma.TransactionClient,
  ) {
    if (!this.modelName || excludedModels.includes(this.modelName)) {
      return;
    }

    const ctx = getEmployeeContext();
    const auditModel = tx?.auditLog ?? prisma.auditLog;

    const recordId = after?.id ?? before?.id;
    if (!recordId) {
      return;
    }

    const diff = getObjectDiff(before, after);
    if (Object.keys(diff).length === 0) {
      return;
    }

    await auditModel.create({
      data: {
        model: this.modelName!,
        recordId,
        action,
        changedBy: ctx.id ?? "system",
        diff,
        createdAt: new Date(),
      },
    });
  }

  // Protected Methods
  protected async validate(_data: any): Promise<void> {}

  protected getSearchFields(): (string | { field: string; weight: number })[] {
    return [];
  }

  protected transformSort(sort?: string, order?: "asc" | "desc"): any {
    if (!sort)
      return undefined;

    if (sort.includes(".")) {
      const parts = sort.split(".");
      const orderBy: any = {};
      let current = orderBy;

      for (let i = 0; i < parts.length - 1; i++) {
        current[parts[i]] = {};
        current = current[parts[i]];
      }
      current[parts[parts.length - 1]] = order || "asc";

      return orderBy;
    }

    return { [sort]: order || "asc" };
  }

  protected getTransforms(): Record<string, string> {
    return {};
  }

  private isEnumField(fieldName: string): boolean {
    const pascalModelName = this.modelName!.charAt(0).toUpperCase() + this.modelName!.slice(1);
    const model = Prisma.dmmf.datamodel.models.find(m =>
      m.name === this.modelName || m.name === pascalModelName,
    );

    if (!model) {
      return false;
    }

    const field = model.fields.find(f => f.name === fieldName);
    return field?.kind === "enum";
  }

  private async fuzzySearch(params: IQueryParams<T>, tx?: Prisma.TransactionClient) {
    if (!this.modelName) {
      throw new Error("Model name is required for fuzzy search");
    }

    const searchFields = this.getSearchFields();
    logger.info(`[FUZZY] Search fields before filtering:`, searchFields);

    if (!searchFields || searchFields.length === 0) {
      throw new Error("Search fields must be defined for fuzzy search");
    }

    const filteredSearchFields = searchFields.filter(f => {
      const fieldName = typeof f === "string" ? f : f.field;
      const isEnum = this.isEnumField(fieldName);
      logger.info(`[FUZZY] Field ${fieldName} is enum: ${isEnum}`);
      return !isEnum;
    });

    logger.info(`[FUZZY] Search fields after filtering:`, filteredSearchFields);

    if (filteredSearchFields.length === 0) {
      throw new Error("No valid search fields available for fuzzy search after filtering enum fields");
    }

    const threshold = params.fuzzyThreshold ?? 0.1;
    const searchTerm = params.search!;
    const page = params.page ?? 1;
    const take = params.limit ?? 25;
    const skip = (page - 1) * take;

    logger.info(`[FUZZY] Search term: "${searchTerm}", threshold: ${threshold}`);

    const columns = await this.getColumns();
    const scope = await this.getScope(columns, params?.includeDeleted);

    const fieldNames = filteredSearchFields.map(f => typeof f === "string" ? f : f.field);
    const escapedSearchTerm = searchTerm.replace(/'/g, "''");

    const similarityConditions = fieldNames
      .map(field => `similarity(CAST("${field}" AS TEXT), '${escapedSearchTerm}') > ${threshold}`)
      .join(" OR ");

    const maxSimilarity = fieldNames
      .map(field => `similarity(CAST("${field}" AS TEXT), '${escapedSearchTerm}')`)
      .join(", ");

    const tableNames = deriveTableNames(this.modelName);
    const tableName = tableNames[tableNames.length - 1];

    logger.info(`[FUZZY] Table name: ${tableName}`);

    let whereClause = "";
    if (scope) {
      const scopeConditions = this.buildScopeSQL(scope);
      if (scopeConditions) {
        whereClause = `AND ${scopeConditions}`;
      }
    }

    const countQuery = `SELECT COUNT(*) as count
       FROM "${tableName}"
       WHERE (${similarityConditions})
       ${whereClause}`;

    logger.info(`[FUZZY] Count query:`, countQuery);

    const debugQuery = `SELECT "modelNumber", "description",
              GREATEST(${maxSimilarity}) as similarity_score
       FROM "${tableName}"
       ${whereClause ? `WHERE ${whereClause.replace('AND ', '')}` : ''}
       ORDER BY similarity_score DESC
       LIMIT 10`;

    logger.info(`[FUZZY] Debug query (top 10 similarities):`, debugQuery);

    try {
      const debugResults = await prisma.$queryRawUnsafe<Array<any>>(debugQuery);
      logger.info(`[FUZZY] Top 10 similarity scores:`, JSON.stringify(debugResults.map((r: any) => ({
        modelNumber: r.modelNumber,
        description: r.description?.substring(0, 50),
        score: r.similarity_score
      }))));
    } catch (err) {
      logger.error(`[FUZZY] Debug query failed:`, err);
    }

    const countResult = await prisma.$queryRawUnsafe<Array<{ count: bigint }>>(countQuery);

    const total = Number(countResult[0]?.count ?? 0);

    logger.info(`[FUZZY] Total results: ${total}`);

    const selectQuery = `SELECT *,
              GREATEST(${maxSimilarity}) as similarity_score
       FROM "${tableName}"
       WHERE (${similarityConditions})
       ${whereClause}
       ORDER BY similarity_score DESC
       LIMIT ${take}
       OFFSET ${skip}`;

    logger.info(`[FUZZY] Select query:`, selectQuery);

    const items = await prisma.$queryRawUnsafe(selectQuery);

    logger.info(`[FUZZY] Items returned: ${Array.isArray(items) ? items.length : 0}`);
    if (Array.isArray(items) && items.length > 0) {
      const itemsWithScores = (items as any[]).slice(0, 5).map(item => ({
        modelNumber: item.modelNumber,
        description: item.description?.substring(0, 50),
        score: item.similarity_score
      }));
      logger.info(`[FUZZY] Top items with scores:`, JSON.stringify(itemsWithScores));
    }

    const totalPages = Math.ceil(total / take);

    return {
      success: true,
      data: items,
      meta: {
        page,
        limit: take,
        total,
        totalPages,
      },
    };
  }

  private buildScopeSQL(scope: Record<string, any>): string {
    const conditions: string[] = [];

    if (scope.AND && Array.isArray(scope.AND)) {
      for (const condition of scope.AND) {
        if (condition.deletedAt !== undefined) {
          if (condition.deletedAt === null) {
            conditions.push("\"deletedAt\" IS NULL");
          }
          else if (condition.deletedAt?.not === null) {
            conditions.push("\"deletedAt\" IS NOT NULL");
          }
        }
        if (condition.ownerId !== undefined) {
          if (condition.ownerId === null) {
            conditions.push("\"ownerId\" IS NULL");
          }
        }
        if (condition.OR && Array.isArray(condition.OR)) {
          const orConditions = condition.OR.map((or: any) => {
            if (or.ownerId !== undefined) {
              if (or.ownerId === null) {
                return "\"ownerId\" IS NULL";
              }
              return `"ownerId" = '${or.ownerId}'`;
            }
            return "";
          }).filter(Boolean);
          if (orConditions.length > 0) {
            conditions.push(`(${orConditions.join(" OR ")})`);
          }
        }
      }
    }

    return conditions.join(" AND ");
  }
}<|MERGE_RESOLUTION|>--- conflicted
+++ resolved
@@ -18,16 +18,12 @@
 
   async getAll(params?: IQueryParams<T>, tx?: Prisma.TransactionClient) {
     const searchFields = this.getSearchFields();
-<<<<<<< HEAD
-    const { query, countQuery, page, take, hasComputedSearch, hasFuzzySearch, fuzzySearchFields, fuzzySearchTerm } = await this.buildQueryParams(
-=======
 
     if (params?.fuzzy && params?.search) {
       return this.fuzzySearch(params, tx);
     }
 
     const { query, countQuery, page, take, hasComputedSearch } = await this.buildQueryParams(
->>>>>>> 731c2084
       params,
       searchFields,
       params?.includeDeleted,
@@ -465,11 +461,7 @@
 
     const countQuery = { where: finalWhere };
 
-<<<<<<< HEAD
-    return { query, countQuery, page, take, hasComputedSearch: false, hasFuzzySearch, fuzzySearchFields, fuzzySearchTerm };
-=======
     return { query, countQuery, page, take, hasComputedSearch };
->>>>>>> 731c2084
   }
 
   private async log(
