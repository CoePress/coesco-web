--- conflicted
+++ resolved
@@ -47,10 +47,7 @@
 export const authController = new AuthController();
 export const chatController = new ChatController();
 export const formController = new FormController();
-<<<<<<< HEAD
-=======
 export const journeyNoteController = new JourneyNoteController();
->>>>>>> df821ff4
 export const legacyController = new LegacyController();
 export const lockController = new LockController();
 export const searchController = new SearchController();
