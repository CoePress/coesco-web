import { Prisma, PrismaClient } from "@prisma/client";

import type { IQueryBuilderResult, IQueryParams } from "@/types";

import { __dev__, __test__, env } from "@/config/env";

import { logger } from "./logger";

const globalForPrisma = globalThis as unknown as {
  prisma: PrismaClient | undefined;
};

export const prisma = globalForPrisma.prisma ?? new PrismaClient({
  log: __dev__
    ? [
        { level: "query", emit: "event" },
        { level: "error", emit: "stdout" },
        { level: "warn", emit: "stdout" },
      ]
    : [
        { level: "error", emit: "stdout" },
        { level: "warn", emit: "stdout" },
      ],
  datasources: {
    db: {
      url: `${env.DATABASE_URL}?connection_limit=${env.DATABASE_CONNECTION_LIMIT}&pool_timeout=${env.DATABASE_POOL_TIMEOUT}&connect_timeout=${env.DATABASE_CONNECTION_TIMEOUT}`,
    },
  },
});

if (__dev__) {
  prisma.$on("query" as never, (e: Prisma.QueryEvent) => {
    if (e.duration > 1000) {
      logger.warn(`Slow query (${e.duration}ms): ${e.query}`);
    }
  });
}

if (__dev__) {
  globalForPrisma.prisma = prisma;
}

const relationFieldCache = new Map<string, Set<string>>();
const modelSoftDeleteCache = new Map<string, boolean>();

function normalizeModelName(modelName: string): string {
  const pascalModelName = modelName.charAt(0).toUpperCase() + modelName.slice(1);
  const found = Prisma.dmmf.datamodel.models.find(m =>
    m.name === modelName || m.name === pascalModelName,
  );
  return found?.name || modelName;
}

function modelHasSoftDelete(modelName: string): boolean {
  const normalized = normalizeModelName(modelName);

  if (modelSoftDeleteCache.has(normalized)) {
    return modelSoftDeleteCache.get(normalized)!;
  }

  const model = Prisma.dmmf.datamodel.models.find(m => m.name === normalized);
  const hasSoftDelete = model?.fields.some(f => f.name === "deletedAt") ?? false;

  modelSoftDeleteCache.set(normalized, hasSoftDelete);
  return hasSoftDelete;
}

function getListRelationFields(modelName: string): Set<string> {
  const normalized = normalizeModelName(modelName);

  if (relationFieldCache.has(normalized)) {
    return relationFieldCache.get(normalized)!;
  }

  const model = Prisma.dmmf.datamodel.models.find(m => m.name === normalized);

  if (!model) {
    return new Set();
  }

  const listFields = new Set(
    model.fields
      .filter(field => field.kind === "object" && field.isList)
      .map(field => field.name),
  );

  relationFieldCache.set(normalized, listFields);
  return listFields;
}

function getRelationTargetModel(modelName: string, fieldName: string): string | null {
  const normalized = normalizeModelName(modelName);
  const model = Prisma.dmmf.datamodel.models.find(m => m.name === normalized);

  if (!model)
    return null;

  const field = model.fields.find(f => f.name === fieldName);
  return field?.kind === "object" && field.type ? field.type : null;
}

function isEnumField(modelName: string, fieldName: string): boolean {
  const normalized = normalizeModelName(modelName);
  const model = Prisma.dmmf.datamodel.models.find(m => m.name === normalized);

  if (!model) {
    return false;
  }

  const field = model.fields.find(f => f.name === fieldName);
  return field?.kind === "enum";
}

function normalizeSearchFields(searchFields?: Array<string | { field: string; weight: number }>) {
  return (searchFields || []).map(f =>
    typeof f === "string" ? { field: f, weight: 1 } : f,
  );
}

function buildSearchWhere(search: string, normalized: { field: string; weight: number }[], modelName?: string) {
  return normalized
    .filter(({ field }) => !modelName || !isEnumField(modelName, field))
    .map(({ field }) => ({
      [field]: { contains: search, mode: "insensitive" },
    }));
}

function resolveSearchOrdering(sort: string | undefined, normalized: { field: string; weight: number }[]) {
  if (sort)
    return undefined;
  const [primary] = normalized.sort((a, b) => b.weight - a.weight);
  return { [primary.field]: "asc" };
}

function parseComplexParam(param: any) {
  if (typeof param === "string") {
    try {
      return JSON.parse(param);
    }
    catch (error) {
      logger.error("Invalid JSON format:", error);
      return null;
    }
  }
  return param;
}

function buildNestedInclude(paths: string[], includeDeleted?: boolean | "only", modelName?: string) {
  const result: any = {};
  paths.forEach((path) => {
    const parts = path.split(".");
    let current = result;
    let currentModel = modelName;

    parts.forEach((part, index) => {
      if (index === parts.length - 1) {
        if (!current[part] || current[part] === true) {
          current[part] = applyDeletedAtFilter({}, includeDeleted, currentModel, part);
        }
      }
      else {
        if (current[part] === true) {
          current[part] = { include: {} };
        }
        else if (!current[part]) {
          current[part] = { include: {} };
        }
        current = current[part].include;

        if (currentModel) {
          const nextModel = getRelationTargetModel(currentModel, part);
          if (nextModel) {
            currentModel = nextModel;
          }
        }
      }
    });
  });
  return result;
}

function applyDeletedAtFilter(config: any, includeDeleted?: boolean | "only", modelName?: string, fieldName?: string) {
  if (includeDeleted === true) {
    return config === true || (typeof config === "object" && Object.keys(config).length === 0) ? true : config;
  }

  if (modelName && fieldName) {
    const listFields = getListRelationFields(modelName);
    if (!listFields.has(fieldName)) {
      return config === true || (typeof config === "object" && Object.keys(config).length === 0) ? true : config;
    }

    const targetModel = getRelationTargetModel(modelName, fieldName);
    if (!targetModel || !modelHasSoftDelete(targetModel)) {
      return config === true || (typeof config === "object" && Object.keys(config).length === 0) ? true : config;
    }
  }

  const baseConfig = config === true || (typeof config === "object" && Object.keys(config).length === 0) ? {} : config;

  if (includeDeleted === "only") {
    return { ...baseConfig, where: { ...(baseConfig.where || {}), deletedAt: { not: null } } };
  }
  else {
    return { ...baseConfig, where: { ...(baseConfig.where || {}), deletedAt: null } };
  }
}

function processFilterValue(value: any): any {
  if (value === null || value === undefined) {
    return value;
  }

  if (typeof value !== "object" || Array.isArray(value)) {
    return value;
  }

  const operators = ["gte", "gt", "lte", "lt", "not", "in", "notIn", "contains", "startsWith", "endsWith", "AND", "OR", "NOT"];
  const hasOperator = Object.keys(value).some(key => operators.includes(key));

  if (hasOperator) {
    const processed: any = {};
    for (const [key, val] of Object.entries(value)) {
      if (["AND", "OR"].includes(key) && Array.isArray(val)) {
        processed[key] = val.map(item => processFilterValue(item));
      }
      else if (key === "NOT") {
        processed[key] = processFilterValue(val);
      }
      else {
        processed[key] = val;
      }
    }
    return processed;
  }

  return value;
}

function buildSelectOrInclude(params: IQueryParams<any>, result: IQueryBuilderResult, includeDeleted?: boolean | "only", modelName?: string) {
  if (params.select) {
    const parsedSelect = parseComplexParam(params.select);
    if (Array.isArray(parsedSelect) && parsedSelect.length > 0) {
      if (
        parsedSelect.some(
          item => typeof item === "string" && item.includes("."),
        )
      ) {
        result.select = buildNestedInclude(parsedSelect, includeDeleted, modelName);
      }
      else {
        result.select = parsedSelect.reduce(
          (acc, field) => {
            acc[field] = true;
            return acc;
          },
          {} as Record<string, boolean>,
        );
      }
    }
    else if (parsedSelect && typeof parsedSelect === "object" && !Array.isArray(parsedSelect)) {
      result.select = parsedSelect;
    }
  }
  else if (Array.isArray(params.select) && params.select.length > 0) {
    result.select = params.select.reduce(
      (acc, field) => {
        acc[field] = true;
        return acc;
      },
      {} as Record<string, boolean>,
    );
  }
  else if (params.include) {
    const parsedInclude = parseComplexParam(params.include);
    if (Array.isArray(parsedInclude) && parsedInclude.length > 0) {
      if (
        parsedInclude.some(
          item => typeof item === "string" && item.includes("."),
        )
      ) {
        result.include = buildNestedInclude(parsedInclude, includeDeleted, modelName);
      }
      else {
        result.include = parsedInclude.reduce(
          (acc, field) => {
            acc[field] = applyDeletedAtFilter(true, includeDeleted, modelName, field);
            return acc;
          },
          {} as Record<string, any>,
        );
      }
    }
    else if (parsedInclude && typeof parsedInclude === "object" && !Array.isArray(parsedInclude)) {
      result.include = parsedInclude;
    }
  }
}

export function buildQuery(params: IQueryParams<any>, searchFields?: Array<string | { field: string; weight: number }>, includeDeleted?: boolean | "only", modelName?: string): IQueryBuilderResult {
  const page = typeof params.page === "string" ? Number.parseInt(params.page, 10) : (params.page || 1);
  const result: IQueryBuilderResult = {
    where: {},
    page,
  };

  if (params.limit !== undefined) {
    result.take = typeof params.limit === "string" ? Number.parseInt(params.limit, 10) : params.limit;
    result.skip = (page - 1) * result.take;
  }

  const normalizedSearch = normalizeSearchFields(searchFields);
  const isFuzzy = params.fuzzy === true || params.fuzzy === "true";

  if (params.search && normalizedSearch.length > 0) {
<<<<<<< HEAD
    if (isFuzzy) {
      result.hasFuzzySearch = true;
      result.fuzzySearchFields = normalizedSearch.map(f => f.field);
      result.fuzzySearchTerm = params.search;
    } else {
      result.where.OR = buildSearchWhere(params.search, normalizedSearch);
      const searchOrder = resolveSearchOrdering(params.sort, normalizedSearch);
      if (searchOrder)
        result.orderBy = searchOrder;
    }
=======
    result.where.OR = buildSearchWhere(params.search, normalizedSearch, modelName);
    const searchOrder = resolveSearchOrdering(params.sort, normalizedSearch);
    if (searchOrder)
      result.orderBy = searchOrder;
>>>>>>> 731c2084
  }

  if (params.filter) {
    let filterObj: any = {};
    if (typeof params.filter === "string") {
      try {
        filterObj = JSON.parse(params.filter);
      }
      catch (error) {
        if (!__test__) {
          logger.warn("Invalid filter format:", error);
        }
      }
    }
    else if (typeof params.filter === "object") {
      filterObj = params.filter;
    }

    const processedFilter: any = {};
    Object.keys(filterObj).forEach((key) => {
      let value = filterObj[key];

      if (value === "true") {
        value = true;
      }
      else if (value === "false") {
        value = false;
      }

      if (key.includes(".")) {
        const parts = key.split(".");
        let current = processedFilter;

        for (let i = 0; i < parts.length - 1; i++) {
          if (!current[parts[i]]) {
            current[parts[i]] = {};
          }
          current = current[parts[i]];
        }
        current[parts[parts.length - 1]] = processFilterValue(value);
      }
      else {
        processedFilter[key] = processFilterValue(value);
      }
    });

    result.where = { ...result.where, ...processedFilter };
  }

  if (params.dateFrom || params.dateTo) {
    result.where.createdAt = result.where.createdAt || {};
    if (params.dateFrom)
      result.where.createdAt.gte = new Date(params.dateFrom);
    if (params.dateTo)
      result.where.createdAt.lte = new Date(params.dateTo);
  }

  if (params.sort) {
    const order = params.order || "asc";

    if (params.sort.includes(".")) {
      const parts = params.sort.split(".");
      const orderBy: any = {};
      let current = orderBy;

      for (let i = 0; i < parts.length - 1; i++) {
        current[parts[i]] = {};
        current = current[parts[i]];
      }
      current[parts[parts.length - 1]] = order;

      result.orderBy = orderBy;
    }
    else {
      result.orderBy = { [params.sort]: order };
    }
  }

  buildSelectOrInclude(params, result, includeDeleted, modelName);

  return result;
}<|MERGE_RESOLUTION|>--- conflicted
+++ resolved
@@ -313,23 +313,10 @@
   const isFuzzy = params.fuzzy === true || params.fuzzy === "true";
 
   if (params.search && normalizedSearch.length > 0) {
-<<<<<<< HEAD
-    if (isFuzzy) {
-      result.hasFuzzySearch = true;
-      result.fuzzySearchFields = normalizedSearch.map(f => f.field);
-      result.fuzzySearchTerm = params.search;
-    } else {
-      result.where.OR = buildSearchWhere(params.search, normalizedSearch);
-      const searchOrder = resolveSearchOrdering(params.sort, normalizedSearch);
-      if (searchOrder)
-        result.orderBy = searchOrder;
-    }
-=======
     result.where.OR = buildSearchWhere(params.search, normalizedSearch, modelName);
     const searchOrder = resolveSearchOrdering(params.sort, normalizedSearch);
     if (searchOrder)
       result.orderBy = searchOrder;
->>>>>>> 731c2084
   }
 
   if (params.filter) {
