generator client {
  provider = "prisma-client-js"
}

datasource db {
  provider = "postgresql"
  url      = env("DATABASE_URL")
}

// User
model User {
  id          String    @id @default(uuid())
  username    String    @unique
  password    String?
  microsoftId String?   @unique
  role        UserRole  @default(USER)
  isActive    Boolean   @default(false)
  lastLogin   DateTime?
  createdAt   DateTime  @default(now())
  updatedAt   DateTime  @updatedAt

  employee          Employee?
  roles             RoleAssignment[]
  customPermissions PermissionException[]

  @@map("users")
}

model Employee {
  id              String    @id @default(uuid())
  userId          String    @unique
  number          String    @unique
  firstName       String
  lastName        String
  initials        String
  email           String?   @unique
  phoneNumber     String?
  title           String
  hireDate        DateTime?
  startDate       DateTime?
  terminationDate DateTime?
  isActive        Boolean   @default(true)
  createdAt       DateTime  @default(now())
  updatedAt       DateTime  @updatedAt
  deletedAt       DateTime?
  createdById     String
  updatedById     String

  user             User      @relation(fields: [userId], references: [id])
  journeys         Journey[] @relation("RsmJourneys")
  createdCompanies Company[] @relation("CustomerCreatedBy")
  createdJourneys  Journey[] @relation("JourneyCreatedBy")
  chats            Chat[]

  @@index([number])
  @@index([createdById])
  @@map("employees")
}

model Permission {
  id          String  @id @default(uuid())
  resource    String
  action      String
  description String?
  condition   Json? // optional ABAC-ish guard your app can evaluate

  createdAt DateTime @default(now())
  updatedAt DateTime @updatedAt

  rolePermissions RolePermission[]
  exceptionGrants PermissionException[]

  @@unique([resource, action])
  @@map("permissions")
}

model Role {
  id          String  @id @default(uuid())
  name        String  @unique
  description String?
  isSystem    Boolean @default(false)

  createdAt DateTime @default(now())
  updatedAt DateTime @updatedAt

  permissions RolePermission[]
  assignments RoleAssignment[]

  @@map("roles")
}

model RolePermission {
  id           String @id @default(uuid())
  roleId       String
  permissionId String
  condition    Json? // optional, e.g. {"field":"status","in":["DRAFT"]}

  createdAt DateTime @default(now())

  role       Role       @relation(fields: [roleId], references: [id], onDelete: Cascade)
  permission Permission @relation(fields: [permissionId], references: [id], onDelete: Cascade)

  @@unique([roleId, permissionId])
  @@map("role_permissions")
}

model RoleAssignment {
  id          String    @id @default(uuid())
  userId      String
  roleId      String
  scope       Json // e.g., {"plant":"DET"} — keep keys predictable
  scopeKey    String // canonical string for indexing, e.g. "plant=DET"
  expiresAt   DateTime?
  createdById String?
  createdAt   DateTime  @default(now())
  updatedAt   DateTime  @updatedAt

  user User @relation(fields: [userId], references: [id], onDelete: Cascade)
  role Role @relation(fields: [roleId], references: [id], onDelete: Cascade)

  @@unique([userId, roleId, scopeKey])
  @@index([userId])
  @@index([roleId])
  @@map("role_assignments")
}

model PermissionException {
  id           String    @id @default(uuid())
  userId       String
  permissionId String
  scope        Json
  scopeKey     String
  reason       String?
  expiresAt    DateTime?
  createdById  String?
  createdAt    DateTime  @default(now())

  user       User       @relation(fields: [userId], references: [id], onDelete: Cascade)
  permission Permission @relation(fields: [permissionId], references: [id], onDelete: Cascade)

  @@index([userId])
  @@index([permissionId])
  @@map("permission_exceptions")
}

// CRM
model Company {
  id            String        @id @default(uuid())
  name          String
  website       String?
  email         String?
  phone         String?
  fax           String?
  industry      Industry?
  yearFounded   Int?
  revenue       Int?
  employeeCount String?
  customerSince DateTime?
  paymentTerms  String?
  creditLimit   Int?
  taxId         String?
  logoUrl       String?
  notes         String?
  tags          String[]
  status        CompanyStatus @default(ACTIVE)
  legacy        Json          @default("{}")
  createdAt     DateTime      @default(now())
  updatedAt     DateTime      @updatedAt
  deletedAt     DateTime?
  createdById   String
  updatedById   String

  createdBy        Employee? @relation("CustomerCreatedBy", fields: [createdById], references: [id])
  addresses        Address[]
  contacts         Contact[]
  customerJourneys Journey[] @relation("CustomerJourneys")
  dealerJourneys   Journey[] @relation("DealerJourneys")

  @@index([createdById])
  @@map("companies")
}

model Contact {
  id          String    @id @default(uuid())
  companyId   String
  firstName   String
  lastName    String?
  email       String?
  phone       String?
  title       String?
  isPrimary   Boolean   @default(false)
  createdAt   DateTime  @default(now())
  updatedAt   DateTime  @updatedAt
  deletedAt   DateTime?
  createdById String
  updatedById String

  company          Company   @relation(fields: [companyId], references: [id])
  customerJourneys Journey[] @relation("JourneyCustomerContact")
  dealerJourneys   Journey[] @relation("JourneyDealerContact")

  @@index([createdById])
  @@map("contacts")
}

model Address {
  id           String    @id @default(uuid())
  companyId    String
  addressLine1 String
  addressLine2 String?
  city         String?
  state        String?
  zip          String?
  country      String?
  isPrimary    Boolean   @default(false)
  createdAt    DateTime  @default(now())
  updatedAt    DateTime  @updatedAt
  deletedAt    DateTime?
  createdById  String
  updatedById  String

  company          Company   @relation(fields: [companyId], references: [id])
  customerJourneys Journey[] @relation("JourneyCustomerAddress")
  dealerJourneys   Journey[] @relation("JourneyDealerAddress")

  @@index([createdById])
  @@map("addresses")
}

model Journey {
  id                String           @id @default(uuid())
  name              String?
  rsmId             String?
  customerId        String?
  customerAddressId String?
  customerContactId String?
  dealerId          String?
  dealerAddressId   String?
  dealerContactId   String?
  startDate         DateTime?
  status            JourneyStatus?
  type              JourneyType?
  source            JourneySource?
  priority          JourneyPriority?
  confidence        Int?
  notes             String?
  createdAt         DateTime         @default(now())
  updatedAt         DateTime         @updatedAt
  deletedAt         DateTime?
  createdById       String
  updatedById       String

  rsm             Employee?            @relation("RsmJourneys", fields: [rsmId], references: [id])
  customer        Company?             @relation("CustomerJourneys", fields: [customerId], references: [id])
  customerAddress Address?             @relation("JourneyCustomerAddress", fields: [customerAddressId], references: [id])
  customerContact Contact?             @relation("JourneyCustomerContact", fields: [customerContactId], references: [id])
  dealer          Company?             @relation("DealerJourneys", fields: [dealerId], references: [id])
  dealerAddress   Address?             @relation("JourneyDealerAddress", fields: [dealerAddressId], references: [id])
  dealerContact   Contact?             @relation("JourneyDealerContact", fields: [dealerContactId], references: [id])
  createdBy       Employee?            @relation("JourneyCreatedBy", fields: [createdById], references: [id])
  interactions    JourneyInteraction[] @relation("JourneyInteractions")

  @@index([createdById])
  @@map("journeys")
}

model JourneyInteraction {
  id              String                 @id @default(uuid())
  journeyId       String
  interactionType JourneyInteractionType
  createdAt       DateTime               @default(now())
  updatedAt       DateTime               @updatedAt
  deletedAt       DateTime?
  createdById     String
  updatedById     String

  journey Journey @relation("JourneyInteractions", fields: [journeyId], references: [id])

  @@index([createdById])
  @@map("journey_interactions")
}

// Production
model Machine {
  id             String                @id @default(uuid())
  slug           String                @unique
  name           String
  type           MachineType
  controllerType MachineControllerType
  connectionUrl  String?
  enabled        Boolean               @default(false)
  createdAt      DateTime              @default(now())
  updatedAt      DateTime              @updatedAt
  deletedAt      DateTime?
  createdById    String
  updatedById    String
  deletedById    String?

  statuses MachineStatus[]

  @@index([createdById])
  @@map("machines")
}

model MachineStatus {
  id           String       @id @default(uuid())
  machineId    String
  state        MachineState
  execution    String
  controller   String
  program      String?
  tool         String?
  metrics      Json?
  alarmCode    String?
  alarmMessage String?
  startTime    DateTime
  endTime      DateTime?
  duration     Int?
  createdAt    DateTime     @default(now())

  machine Machine @relation(fields: [machineId], references: [id])

  @@map("machine_statuses")
}

// Misc
model PerformanceSheetVersion {
  id          String    @id @default(uuid())
  sections    Json      @default("[]")
  createdAt   DateTime  @default(now())
  updatedAt   DateTime  @updatedAt
  deletedAt   DateTime?
  createdById String
  updatedById String

  performanceSheets PerformanceSheet[]

  @@index([createdById])
  @@map("performance_sheet_versions")
}

model PerformanceSheet {
  id          String    @id @default(uuid())
  versionId   String
  name        String?
  data        Json      @default("{}")
  createdAt   DateTime  @default(now())
  updatedAt   DateTime  @updatedAt
  deletedAt   DateTime?
  createdById String
  updatedById String

  version PerformanceSheetVersion @relation(fields: [versionId], references: [id])
  links   PerformanceSheetLink[]

  @@index([createdById])
  @@map("performance_sheets")
}

model PerformanceSheetLink {
  id                 String    @id @default(uuid())
  performanceSheetId String
  entityType         String
  entityId           String
  createdAt          DateTime  @default(now())
  updatedAt          DateTime  @updatedAt
  deletedAt          DateTime?
  createdById        String
  updatedById        String

  performanceSheet PerformanceSheet @relation(fields: [performanceSheetId], references: [id])

  @@index([createdById])
  @@map("performance_sheet_links")
}

model AuditLog {
  id        String      @id @default(uuid())
  action    AuditAction
  model     String
  recordId  String
  changedBy String
  diff      Json
  createdAt DateTime    @default(now())

  @@index([model])
  @@index([recordId])
  @@index([changedBy])
  @@index([createdAt])
  @@map("audit_logs")
}

model Draft {
  id          String   @id @default(uuid())
  entityType  String
  entityId    String?
  data        Json
  createdById String
  createdAt   DateTime @default(now())
  updatedAt   DateTime @updatedAt

  @@index([entityType, entityId])
  @@index([createdById])
  @@map("drafts")
}

model Chat {
  id          String    @id @default(uuid())
  employeeId  String
  name        String    @default("New Chat")
  createdAt   DateTime  @default(now())
  updatedAt   DateTime  @updatedAt
  deletedAt   DateTime?
  createdById String
  updatedById String

  employee Employee  @relation(fields: [employeeId], references: [id])
  messages Message[]

  @@map("chats")
}

model Message {
  id        String   @id @default(uuid())
  chatId    String
  role      String
  content   String
  createdAt DateTime @default(now())
  updatedAt DateTime @updatedAt
  fileUrl   String?

  chat Chat @relation(fields: [chatId], references: [id], onDelete: Cascade)

  @@map("messages")
}

model OptionRule {
  id          String           @id @default(uuid())
  name        String
  description String?
  action      OptionRuleAction
  priority    Int              @default(0)
  isActive    Boolean          @default(true)
  condition   Json
  createdAt   DateTime         @default(now())
  updatedAt   DateTime         @updatedAt
  deletedAt   DateTime?
  createdById String
  updatedById String

  targetOptions  OptionRuleTarget[]
  triggerOptions OptionRuleTrigger[]

  @@index([createdById])
  @@map("option_rules")
}

model OptionRuleTarget {
  ruleId      String
  optionId    String
  createdAt   DateTime  @default(now())
  updatedAt   DateTime  @updatedAt
  deletedAt   DateTime?
  createdById String
  updatedById String

  rule   OptionRule   @relation(fields: [ruleId], references: [id])
  option OptionHeader @relation(fields: [optionId], references: [id])

  @@id([ruleId, optionId])
  @@index([createdById])
  @@map("option_rule_targets")
}

model OptionRuleTrigger {
  ruleId      String
  optionId    String
  createdAt   DateTime  @default(now())
  updatedAt   DateTime  @updatedAt
  deletedAt   DateTime?
  createdById String
  updatedById String

  rule   OptionRule   @relation(fields: [ruleId], references: [id])
  option OptionHeader @relation(fields: [optionId], references: [id])

  @@id([ruleId, optionId])
  @@index([createdById])
  @@map("option_rule_triggers")
}

model Configuration {
  id             String    @id @default(uuid())
  productClassId String
  name           String
  description    String?
  isTemplate     Boolean
  isActive       Boolean
  createdAt      DateTime  @default(now())
  updatedAt      DateTime  @updatedAt
  deletedAt      DateTime?
  createdById    String
  updatedById    String

  productClass    ProductClass          @relation(fields: [productClassId], references: [id])
  selectedOptions ConfigurationOption[]
  quoteItems      QuoteItem[]

  @@index([createdById])
  @@map("configurations")
}

model ConfigurationOption {
  configurationId String
  optionId        String
  createdAt       DateTime  @default(now())
  updatedAt       DateTime  @updatedAt
  deletedAt       DateTime?
  createdById     String
  updatedById     String

  configuration Configuration @relation(fields: [configurationId], references: [id])
  option        OptionHeader  @relation(fields: [optionId], references: [id])

  @@id([configurationId, optionId])
  @@index([createdById])
  @@map("configuration_options")
}

model NtfyDevice {
  id                 String    @id @default(uuid())
  name               String
  host               String
  pingIntervalSec    Int       @default(30)
  maxMissedPings     Int       @default(3)
  currentMissedPings Int       @default(0)
  enabled            Boolean   @default(true)
  lastPingTime       DateTime?
  lastPingSuccess    Boolean?
  isDown             Boolean   @default(false)
  createdAt          DateTime  @default(now())
  updatedAt          DateTime  @updatedAt
  deletedAt          DateTime?
  createdById        String
  updatedById        String

  @@map("ntfy_devices")
}

model Form {
  id          String   @id @default(uuid())
  name        String
  description String?
  status      String   @default("draft") // draft, published, archived
  createdAt   DateTime @default(now())
  updatedAt   DateTime @updatedAt

  sections    FormSection[]
  submissions FormSubmission[]

  @@map("forms")
}

model FormSection {
  id          String   @id @default(uuid())
  formId      String
  title       String
  description String?
  orderIndex  Int
  createdAt   DateTime @default(now())
  updatedAt   DateTime @updatedAt

  form   Form        @relation(fields: [formId], references: [id], onDelete: Cascade)
  fields FormField[]

  @@map("form_sections")
}

model FormField {
  id             String  @id @default(uuid())
  sectionId      String
  fieldType      String  // text, number, dropdown, checkbox, textarea, photo, signature, date
  label          String
  required       Boolean @default(false)
  orderIndex     Int
  validationRules Json?   // Store validation rules as JSON
  options        Json?   // Store dropdown options, checkbox options, etc.
  createdAt      DateTime @default(now())
  updatedAt      DateTime @updatedAt

  section           FormSection           @relation(fields: [sectionId], references: [id], onDelete: Cascade)
  submissionAnswers SubmissionAnswer[]

  @@map("form_fields")
}

model FormSubmission {
  id           String   @id @default(uuid())
  formId       String
  status       String   @default("draft") // draft, submitted, completed
  locationData Json?    // GPS coordinates, location info
  submittedAt  DateTime?
  createdAt    DateTime @default(now())
  updatedAt    DateTime @updatedAt

  form    Form               @relation(fields: [formId], references: [id], onDelete: Cascade)
  answers SubmissionAnswer[]

  @@map("form_submissions")
}

model SubmissionAnswer {
  id           String  @id @default(uuid())
  submissionId String
  fieldId      String
  value        String? // Text values, JSON for complex data
  filePath     String? // For photos, signatures, file uploads
  createdAt    DateTime @default(now())
  updatedAt    DateTime @updatedAt

  submission FormSubmission @relation(fields: [submissionId], references: [id], onDelete: Cascade)
  field      FormField      @relation(fields: [fieldId], references: [id], onDelete: Cascade)

  @@unique([submissionId, fieldId])
  @@map("submission_answers")
}

enum AuditAction {
  CREATE
  UPDATE
  DELETE
  SOFT_DELETE
  RESTORE
}

enum CompanyStatus {
  ACTIVE
  INACTIVE
  SANDBOX
  ARCHIVE
}

enum Industry {
  AUTOMOTIVE
  CONSTRUCTION
  MANUFACTURING
  OTHER
}

enum JourneyInteractionType {
  EMAIL
  PHONE
  IN_PERSON
  VIDEO_CALL
  TEXT_MESSAGE
  SOCIAL_MEDIA
  OTHER
}

enum JourneyPriority {
  LOW
  MEDIUM
  HIGH
  CRITICAL
}

enum JourneySource {
  WEBSITE
  SOCIAL_MEDIA
  REFERRAL
  EVENT
  OTHER
}

enum JourneyStatus {
  ACTIVE
  INACTIVE
  COMPLETED
  CANCELLED
}

enum JourneyType {
  STAMPING
  CTL
  ROLL_FORMING
  UPGRADE
  PARTS
  SERVICE
  RETROFIT
}

enum MachineControllerType {
  MAZAK
  FANUC
  OTHER
}

enum MachineState {
  ACTIVE
  SETUP
  IDLE
  ALARM
  OFFLINE
  UNKNOWN
}

enum MachineType {
  LATHE
  MILL
  GRINDER
  OTHER
}

enum OptionRuleAction {
  DISABLE
  REQUIRE
}

enum QuoteStatus {
  DRAFT
  APPROVED
  SENT
  REVISED
  ACCEPTED
  REJECTED
  CANCELLED
  EXPIRED
}

enum TimeScale {
  MINUTE
  HOUR
  DAY
  WEEK
  MONTH
  QUARTER
  YEAR
}

enum UserRole {
  USER
  ADMIN
}

// CoilType
model CoilType {
  id          String  @id @default(uuid())
  description String?
  multiplier  Decimal @default(1)
  sortOrder   Int     @default(999)
  isArchived  Boolean @default(false)
  legacyId    String?

  @@map("coil_types")
}

model ProductClass {
  id          String  @id @default(uuid())
  code        String  @unique
  name        String
  description String?
  parentId    String?
  depth       Int     @default(0)
  isActive    Boolean @default(true)

  parent                       ProductClass?                @relation("ProductClassHierarchy", fields: [parentId], references: [id])
  children                     ProductClass[]               @relation("ProductClassHierarchy")
  options                      OptionDetails[]
  configurations               Configuration[]
  productClassOptionCategories ProductClassOptionCategory[]

  @@map("product_classes")
}

// OptGroup
model OptionCategory {
  id           String  @id @default(uuid())
  name         String  @unique
  description  String?
  multiple     Boolean @default(false)
  mandatory    Boolean @default(false)
  standard     Boolean @default(false)
  displayOrder Int
  legacyId     String?

  optionHeaders                OptionHeader[]
  productClassOptionCategories ProductClassOptionCategory[]

  @@map("option_categories")
}

// OptGrp
model ProductClassOptionCategory {
  productClassId   String
  optionCategoryId String
  displayOrder     Int       @default(0)
  isRequired       Boolean   @default(false)
  createdAt        DateTime  @default(now())
  updatedAt        DateTime  @updatedAt
  deletedAt        DateTime?
  createdById      String
  updatedById      String

  productClass   ProductClass   @relation(fields: [productClassId], references: [id], onDelete: Cascade)
  optionCategory OptionCategory @relation(fields: [optionCategoryId], references: [id], onDelete: Cascade)

  @@id([productClassId, optionCategoryId])
  @@index([createdById])
  @@map("product_class_option_categories")
}

model OptionHeader {
<<<<<<< HEAD
  id               String    @id @default(uuid())
  optionCategoryId String
  name             String
  description      String?
  application      String?
  legacyId         String?
  displayOrder     Int       @default(0)
  isActive         Boolean   @default(true)
  createdAt        DateTime  @default(now())
  updatedAt        DateTime  @updatedAt
  deletedAt        DateTime?
  createdById      String
  updatedById      String
=======
  id          String    @id @default(uuid())
  optionCategoryId  String
  name        String
  description String?
  legacyId    String?
  displayOrder   Int       @default(0)
  isActive    Boolean   @default(true)
  createdAt   DateTime  @default(now())
  updatedAt   DateTime  @updatedAt
  deletedAt   DateTime?
  createdById String
  updatedById String
>>>>>>> b2df4952

  category             OptionCategory        @relation(fields: [optionCategoryId], references: [id])
  optionDetails        OptionDetails[]
  optionRuleTargets    OptionRuleTarget[]
  optionRuleTriggers   OptionRuleTrigger[]
  configurationOptions ConfigurationOption[]

  @@index([createdById])
  @@map("option_headers")
}

model OptionDetails {
  id             String    @id @default(uuid())
  optionHeaderId String
  productClassId String?
  itemId         String?
  price          Decimal
  isActive       Boolean   @default(true)
  createdAt      DateTime  @default(now())
  updatedAt      DateTime  @updatedAt
  deletedAt      DateTime?
  createdById    String
  updatedById    String

  optionHeader OptionHeader  @relation(fields: [optionHeaderId], references: [id])
  productClass ProductClass? @relation(fields: [productClassId], references: [id])
  item         Item?         @relation(fields: [itemId], references: [id])

  @@unique([productClassId, optionHeaderId])
  @@index([createdById])
  @@map("option_details")
}

model Item {
  id             String    @id @default(uuid())
  productClassId String?
  modelNumber    String?
  name           String?
  description    String?
  specifications Json      @default("{}")
  unitPrice      Float     @default(0)
  leadTime       Int?
  type           ItemType
  isActive       Boolean   @default(false)
  createdAt      DateTime  @default(now())
  updatedAt      DateTime  @updatedAt
  deletedAt      DateTime?
  createdById    String
  updatedById    String

  options    OptionDetails[]
  quoteItems QuoteItem[]

  @@index([createdById])
  @@map("items")
}

enum ItemType {
  Equipment
  Parts
  Service
}

// QData
model QuoteHeader {
  id                String    @id @default(uuid())
  journeyId         String?
  year              String
  number            String
  rsmId             String?
  customerId        String?
  customerContactId String?
  customerAddressId String?
  dealerId          String?
  dealerContactId   String?
  dealerAddressId   String?
  priority          String    @default("C")
  confidence        Int       @default(0)
  status            QuoteHeaderStatus @default(OPEN)
  createdAt         DateTime  @default(now())
  updatedAt         DateTime  @updatedAt
  deletedAt         DateTime?
  createdById       String
  updatedById       String
  legacy            Json      @default("{}")

  quotes QuoteDetails[]

  @@unique([year, number])
  @@map("quote_headers")
}

enum QuoteHeaderStatus {
  OPEN
  CLOSED
}

// QRev
model QuoteDetails {
  id            String      @id @default(uuid())
  quoteHeaderId String
  revision      String      @default("A")
  quoteDate     DateTime?
  status        QuoteStatus @default(DRAFT)
  approvedById  String?
  sentById      String?
  createdAt     DateTime    @default(now())
  updatedAt     DateTime    @updatedAt
  deletedAt     DateTime?
  createdById   String
  updatedById   String

  quoteHeader QuoteHeader? @relation(fields: [quoteHeaderId], references: [id])
  items       QuoteItem[]
  terms       QuoteTerms[]

  @@unique([quoteHeaderId, revision])
  @@map("quote_details")
}

// QRev & OtherEqu
model QuoteItem {
  id              String    @id @default(uuid())
  quoteDetailsId  String
  configurationId String?
  itemId          String?
  model           String?
  name            String?
  description     String?
  quantity        Int       @default(1)
  unitPrice       Decimal
  lineNumber      Int
  isCustom        Boolean   @default(false)
  createdAt       DateTime  @default(now())
  updatedAt       DateTime  @updatedAt
  deletedAt       DateTime?
  createdById     String
  updatedById     String

  quotes        QuoteDetails   @relation(fields: [quoteDetailsId], references: [id])
  configuration Configuration? @relation(fields: [configurationId], references: [id])
  item          Item?          @relation(fields: [itemId], references: [id])

  @@index([createdById])
  @@map("quote_items")
}

model QuoteTerms {
  id             String   @id @default(uuid())
  quoteDetailsId String
  percentage     Int?
  netDays        Int      @default(0)
  amount         Decimal?
  verbiage       String?
  dueOrder       Int?
  customTerms    String?
  notToExceed    Decimal?
  createdAt      DateTime @default(now())
  updatedAt      DateTime @updatedAt

  quote QuoteDetails @relation(fields: [quoteDetailsId], references: [id], onDelete: Cascade)

  @@map("quote_terms")
}

model QuoteNote {
  id             String    @id @default(uuid())
  quoteDetailsId String
  body           String
  createdAt      DateTime  @default(now())
  updatedAt      DateTime  @updatedAt
  deletedAt      DateTime?
  createdById    String
  updatedById    String

  @@map("quote_notes")
}

model PostalCode {
  countryCode String @db.Char(2)
  postalCode  String @db.VarChar(20)
  latitude    Float
  longitude   Float

  @@id([countryCode, postalCode])
  @@map("postal_code")
}<|MERGE_RESOLUTION|>--- conflicted
+++ resolved
@@ -810,21 +810,6 @@
 }
 
 model OptionHeader {
-<<<<<<< HEAD
-  id               String    @id @default(uuid())
-  optionCategoryId String
-  name             String
-  description      String?
-  application      String?
-  legacyId         String?
-  displayOrder     Int       @default(0)
-  isActive         Boolean   @default(true)
-  createdAt        DateTime  @default(now())
-  updatedAt        DateTime  @updatedAt
-  deletedAt        DateTime?
-  createdById      String
-  updatedById      String
-=======
   id          String    @id @default(uuid())
   optionCategoryId  String
   name        String
@@ -837,7 +822,6 @@
   deletedAt   DateTime?
   createdById String
   updatedById String
->>>>>>> b2df4952
 
   category             OptionCategory        @relation(fields: [optionCategoryId], references: [id])
   optionDetails        OptionDetails[]
