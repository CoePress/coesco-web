--- conflicted
+++ resolved
@@ -259,7 +259,6 @@
 }
 
 model Contact {
-<<<<<<< HEAD
   id              String      @id @default(uuid())
   addressId       String?
   companyId       String
@@ -305,19 +304,6 @@
   isPrimary   Boolean   @default(false)
   createdAt   DateTime  @default(now())
   updatedAt   DateTime  @updatedAt
-=======
-  id          String      @id @default(uuid())
-  companyId   String
-  firstName   String
-  lastName    String?
-  email       String?
-  phone       String?
-  title       String?
-  type        ContactType @default(Sales)
-  isPrimary   Boolean     @default(false)
-  createdAt   DateTime    @default(now())
-  updatedAt   DateTime    @updatedAt
->>>>>>> 2b3dbee3
   deletedAt   DateTime?
   createdById String
   updatedById String
