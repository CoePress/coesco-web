generator client {
  provider        = "prisma-client-js"
  previewFeatures = ["referentialActions"]
}

datasource db {
  provider = "postgresql"
  url      = env("DATABASE_URL")
}

// User
model User {
  id          String    @id @default(uuid())
  username    String    @unique
  password    String?
  microsoftId String?   @unique
  role        UserRole  @default(USER)
  isActive    Boolean   @default(false)
  lastLogin   DateTime?
  createdAt   DateTime  @default(now())
  updatedAt   DateTime  @updatedAt

  employee          Employee?
  roles             RoleAssignment[]
  customPermissions PermissionException[]
  tokens            Token[]
  sessions          Session[]
  loginHistory      LoginHistory[]

  @@map("users")
}

enum UserRole {
  USER
  ADMIN
}

model UserSettings {
  id        String   @id @default(uuid())
  userId    String
  settings  Json     @default("{}")
  createdAt DateTime @default(now())
  updatedAt DateTime @updatedAt

  @@map("user_settings")
}

enum TokenType {
  PASSWORD_RESET
  EMAIL_VERIFICATION
  TWO_FACTOR_AUTH
}

model Token {
  id        String    @id @default(uuid())
  userId    String
  type      TokenType
  token     String    @unique
  expiresAt DateTime
  used      Boolean   @default(false)
  createdAt DateTime  @default(now())
  updatedAt DateTime  @updatedAt

  user User @relation(fields: [userId], references: [id], onDelete: Cascade)

  @@index([token])
  @@index([userId, type])
  @@map("tokens")
}

model Department {
  id          String    @id @default(uuid())
  name        String
  description String?
  code        String    @unique
  createdAt   DateTime  @default(now())
  updatedAt   DateTime  @updatedAt
  deletedAt   DateTime?
  createdById String
  updatedById String

  employees Employee[]

  @@map("departments")
}

model Employee {
  id              String    @id @default(uuid())
  userId          String    @unique
  number          String    @unique
  firstName       String
  lastName        String
  initials        String
  email           String?   @unique
  phoneNumber     String?
  title           String
  hireDate        DateTime?
  startDate       DateTime?
  terminationDate DateTime?
  departmentId    String?
  managerId       String?
  isSalaried      Boolean   @default(false)
  isActive        Boolean   @default(true)
  createdAt       DateTime  @default(now())
  updatedAt       DateTime  @updatedAt
  deletedAt       DateTime?
  createdById     String
  updatedById     String

  user             User        @relation(fields: [userId], references: [id])
  department       Department? @relation(fields: [departmentId], references: [id])
  manager          Employee?   @relation("ManagerSubordinates", fields: [managerId], references: [id])
  subordinates     Employee[]  @relation("ManagerSubordinates")
  journeys         Journey[]   @relation("RsmJourneys")
  createdCompanies Company[]   @relation("CustomerCreatedBy")
  createdJourneys  Journey[]   @relation("JourneyCreatedBy")
  chats            Chat[]

  @@index([number])
  @@index([createdById])
  @@map("employees")
}

model Permission {
  id          String  @id @default(uuid())
  resource    String
  action      String
  description String?
  condition   Json? // optional ABAC-ish guard your app can evaluate

  createdAt DateTime @default(now())
  updatedAt DateTime @updatedAt

  rolePermissions RolePermission[]
  exceptionGrants PermissionException[]

  @@unique([resource, action])
  @@map("permissions")
}

model Role {
  id          String  @id @default(uuid())
  name        String  @unique
  description String?
  isSystem    Boolean @default(false)

  createdAt DateTime @default(now())
  updatedAt DateTime @updatedAt

  permissions RolePermission[]
  assignments RoleAssignment[]

  @@map("roles")
}

model RolePermission {
  id           String @id @default(uuid())
  roleId       String
  permissionId String
  condition    Json?

  createdAt DateTime @default(now())

  role       Role       @relation(fields: [roleId], references: [id], onDelete: Cascade)
  permission Permission @relation(fields: [permissionId], references: [id], onDelete: Cascade)

  @@unique([roleId, permissionId])
  @@map("role_permissions")
}

model RoleAssignment {
  id          String    @id @default(uuid())
  userId      String
  roleId      String
  scope       Json
  scopeKey    String
  expiresAt   DateTime?
  createdById String?
  createdAt   DateTime  @default(now())
  updatedAt   DateTime  @updatedAt

  user User @relation(fields: [userId], references: [id], onDelete: Cascade)
  role Role @relation(fields: [roleId], references: [id], onDelete: Cascade)

  @@unique([userId, roleId, scopeKey])
  @@index([userId])
  @@index([roleId])
  @@map("role_assignments")
}

model PermissionException {
  id           String    @id @default(uuid())
  userId       String
  permissionId String
  scope        Json
  scopeKey     String
  reason       String?
  expiresAt    DateTime?
  createdById  String?
  createdAt    DateTime  @default(now())

  user       User       @relation(fields: [userId], references: [id], onDelete: Cascade)
  permission Permission @relation(fields: [permissionId], references: [id], onDelete: Cascade)

  @@index([userId])
  @@index([permissionId])
  @@map("permission_exceptions")
}

// CRM
model Company {
  id            String        @id @default(uuid())
  name          String
  website       String?
  email         String?
  phone         String?
  fax           String?
  industry      Industry?
  yearFounded   Int?
  revenue       Int?
  employeeCount String?
  customerSince DateTime?
  paymentTerms  String?
  creditLimit   Int?
  taxId         String?
  logoUrl       String?
  notes         String?
  tags          String[]
  status        CompanyStatus @default(ACTIVE)
  legacy        Json          @default("{}")
  createdAt     DateTime      @default(now())
  updatedAt     DateTime      @updatedAt
  deletedAt     DateTime?
  createdById   String
  updatedById   String

  createdBy        Employee? @relation("CustomerCreatedBy", fields: [createdById], references: [id])
  addresses        Address[]
  contacts         Contact[]
  customerJourneys Journey[] @relation("CustomerJourneys")
  dealerJourneys   Journey[] @relation("DealerJourneys")

  @@index([createdById])
  @@map("companies")
}

enum Industry {
  AUTOMOTIVE
  CONSTRUCTION
  MANUFACTURING
  OTHER
}

enum CompanyStatus {
  ACTIVE
  INACTIVE
  SANDBOX
  ARCHIVE
}

model Contact {
  id              String      @id @default(uuid())
  addressId       String?
  companyId       String
  legacyCompanyId String?
  firstName       String
  lastName        String?
  email           String?
  phone           String?
  phoneExtension  String?
  title           String?
  type            ContactType @default(Sales)
  isPrimary       Boolean     @default(false)
  createdAt       DateTime    @default(now())
  updatedAt       DateTime    @updatedAt
  deletedAt       DateTime?
  createdById     String
  updatedById     String
<<<<<<< HEAD

  company          Company          @relation(fields: [companyId], references: [id])
  customerJourneys Journey[]        @relation("JourneyCustomerContact")
  dealerJourneys   Journey[]        @relation("JourneyDealerContact")
  journeyContacts  JourneyContact[]
=======

  company          Company          @relation(fields: [companyId], references: [id])
  customerJourneys Journey[]        @relation("JourneyCustomerContact")
  dealerJourneys   Journey[]        @relation("JourneyDealerContact")
  journeyContacts  JourneyContact[]

  @@index([createdById])
  @@index([companyId])
  @@index([legacyCompanyId])
  @@map("contacts")
}

enum ContactType {
  Accounting
  Engineering
  Inactive
  Left_Company
  Parts_Service
  Sales
}

model JourneyContact {
  id          String    @id @default(uuid())
  journeyId   String
  contactId   String
  isPrimary   Boolean   @default(false)
  createdAt   DateTime  @default(now())
  updatedAt   DateTime  @updatedAt
  deletedAt   DateTime?
  createdById String
  updatedById String

  contact Contact @relation(fields: [contactId], references: [id], onDelete: Cascade)
>>>>>>> 731c2084

  @@unique([journeyId, contactId])
  @@index([journeyId])
  @@index([contactId])
  @@index([createdById])
<<<<<<< HEAD
  @@index([companyId])
  @@index([legacyCompanyId])
  @@map("contacts")
=======
  @@map("journey_contacts")
>>>>>>> 731c2084
}

enum ContactType {
  Accounting
  Engineering
  Inactive
  Left_Company
  Parts_Service
  Sales
}

model JourneyContact {
  id          String    @id @default(uuid())
  journeyId   String
  contactId   String
  isPrimary   Boolean   @default(false)
  createdAt   DateTime  @default(now())
  updatedAt   DateTime  @updatedAt
  deletedAt   DateTime?
  createdById String
  updatedById String

  contact Contact @relation(fields: [contactId], references: [id], onDelete: Cascade)

  @@unique([journeyId, contactId])
  @@index([journeyId])
  @@index([contactId])
  @@index([createdById])
  @@map("journey_contacts")
}

model Address {
  id           String    @id @default(uuid())
  companyId    String
  addressLine1 String
  addressLine2 String?
  city         String?
  state        String?
  zip          String?
  country      String?
  isPrimary    Boolean   @default(false)
  createdAt    DateTime  @default(now())
  updatedAt    DateTime  @updatedAt
  deletedAt    DateTime?
  createdById  String
  updatedById  String

  company          Company   @relation(fields: [companyId], references: [id])
  customerJourneys Journey[] @relation("JourneyCustomerAddress")
  dealerJourneys   Journey[] @relation("JourneyDealerAddress")

  @@index([createdById])
  @@map("addresses")
}

model PostalCode {
  countryCode String @db.Char(2)
  postalCode  String @db.VarChar(20)
  latitude    Float
  longitude   Float

  @@id([countryCode, postalCode])
  @@map("postal_code")
}

model Journey {
  id                String           @id @default(uuid())
  name              String?
  rsmId             String?
  customerId        String?
  customerAddressId String?
  customerContactId String?
  dealerId          String?
  dealerAddressId   String?
  dealerContactId   String?
  startDate         DateTime?
  status            JourneyStatus?
  type              JourneyType?
  source            JourneySource?
  priority          JourneyPriority?
  confidence        Int?
  notes             String?
  createdAt         DateTime         @default(now())
  updatedAt         DateTime         @updatedAt
  deletedAt         DateTime?
  createdById       String
  updatedById       String

  rsm             Employee?            @relation("RsmJourneys", fields: [rsmId], references: [id])
  customer        Company?             @relation("CustomerJourneys", fields: [customerId], references: [id])
  customerAddress Address?             @relation("JourneyCustomerAddress", fields: [customerAddressId], references: [id])
  customerContact Contact?             @relation("JourneyCustomerContact", fields: [customerContactId], references: [id])
  dealer          Company?             @relation("DealerJourneys", fields: [dealerId], references: [id])
  dealerAddress   Address?             @relation("JourneyDealerAddress", fields: [dealerAddressId], references: [id])
  dealerContact   Contact?             @relation("JourneyDealerContact", fields: [dealerContactId], references: [id])
  createdBy       Employee?            @relation("JourneyCreatedBy", fields: [createdById], references: [id])
  interactions    JourneyInteraction[] @relation("JourneyInteractions")

  @@index([createdById])
  @@map("journeys")
}

model Note {
  id         String    @id @default(uuid())
  entityId   String
  entityType String
  type       String    @default("note")
  body       String
  createdBy  String?
  updatedBy  String?
  createdAt  DateTime  @default(now())
  updatedAt  DateTime  @updatedAt
  deletedAt  DateTime?

  @@map("notes")
}

enum JourneyStatus {
  ACTIVE
  INACTIVE
  COMPLETED
  CANCELLED
}

enum JourneyType {
  STAMPING
  CTL
  ROLL_FORMING
  UPGRADE
  PARTS
  SERVICE
  RETROFIT
}

enum JourneySource {
  WEBSITE
  SOCIAL_MEDIA
  REFERRAL
  EVENT
  OTHER
}

enum JourneyPriority {
  LOW
  MEDIUM
  HIGH
  CRITICAL
}

model JourneyInteraction {
  id              String                 @id @default(uuid())
  journeyId       String
  interactionType JourneyInteractionType
  createdAt       DateTime               @default(now())
  updatedAt       DateTime               @updatedAt
  deletedAt       DateTime?
  createdById     String
  updatedById     String

  journey Journey @relation("JourneyInteractions", fields: [journeyId], references: [id])

  @@index([createdById])
  @@map("journey_interactions")
}

enum JourneyInteractionType {
  EMAIL
  PHONE
  IN_PERSON
  VIDEO_CALL
  TEXT_MESSAGE
  SOCIAL_MEDIA
  OTHER
}

// Quoting
model Quote {
  id                String      @id @default(uuid())
  journeyId         String?
  year              String
  number            String
  rsmId             String?
  customerId        String?
  customerContactId String?
  customerAddressId String?
  dealerId          String?
  dealerContactId   String?
  dealerAddressId   String?
  priority          String      @default("C")
  confidence        Int         @default(0)
  status            QuoteStatus @default(OPEN)
  createdAt         DateTime    @default(now())
  updatedAt         DateTime    @updatedAt
  deletedAt         DateTime?
  createdById       String
  updatedById       String
  legacy            Json        @default("{}")

  revisions QuoteRevision[]
  /// @transform(quoteNumber: CONCAT(RIGHT(year, 2), '-', LPAD(number, 5, '0')))
  /// @searchFields(year: 2, number: 3, quoteNumber: 5)
  /// @sortFields(quoteNumber: [year, number])

  @@unique([year, number])
  @@map("quote_headers")
}

enum QuoteStatus {
  OPEN
  CLOSED
}

model QuoteRevision {
  id           String              @id @default(uuid())
  quoteId      String
  revision     String              @default("A")
  quoteDate    DateTime?
  status       QuoteRevisionStatus @default(DRAFT)
  approvedById String?
  sentById     String?
  createdAt    DateTime            @default(now())
  updatedAt    DateTime            @updatedAt
  deletedAt    DateTime?
  createdById  String
  updatedById  String

  quote Quote?       @relation(fields: [quoteId], references: [id])
  items QuoteItem[]
  terms QuoteTerms[]

  @@unique([quoteId, revision])
  @@map("quote_details")
}

enum QuoteRevisionStatus {
  DRAFT
  APPROVED
  SENT
  REVISED
  ACCEPTED
  REJECTED
  CANCELLED
  EXPIRED
}

model QuoteItem {
  id              String    @id @default(uuid())
  quoteRevisionId String
  configurationId String?
  itemId          String?
  model           String?
  name            String?
  description     String?
  quantity        Int       @default(1)
  unitPrice       Decimal
  lineNumber      Int
  isCustom        Boolean   @default(false)
  createdAt       DateTime  @default(now())
  updatedAt       DateTime  @updatedAt
  deletedAt       DateTime?
  createdById     String
  updatedById     String

  quoteRevision QuoteRevision  @relation(fields: [quoteRevisionId], references: [id])
  configuration Configuration? @relation(fields: [configurationId], references: [id])
  item          Item?          @relation(fields: [itemId], references: [id])

  @@index([createdById])
  @@map("quote_items")
}

model QuoteTerms {
  id              String   @id @default(uuid())
  quoteRevisionId String
  percentage      Int?
  netDays         Int      @default(0)
  amount          Decimal?
  verbiage        String?
  dueOrder        Int?
  customTerms     String?
  notToExceed     Decimal?
  createdAt       DateTime @default(now())
  updatedAt       DateTime @updatedAt

  quoteRevision QuoteRevision @relation(fields: [quoteRevisionId], references: [id], onDelete: Cascade)

  @@map("quote_terms")
}

model QuoteNote {
  id              String    @id @default(uuid())
  quoteRevisionId String
  body            String
  createdAt       DateTime  @default(now())
  updatedAt       DateTime  @updatedAt
  deletedAt       DateTime?
  createdById     String
  updatedById     String

  @@map("quote_notes")
}

// Catalog
model CoilType {
  id          String  @id @default(uuid())
  description String?
  multiplier  Decimal @default(1)
  sortOrder   Int     @default(999)
  isArchived  Boolean @default(false)
  legacyId    String?

  @@map("coil_types")
}

model ProductClass {
  id          String  @id @default(uuid())
  code        String  @unique
  name        String
  description String?
  parentId    String?
  depth       Int     @default(0)
  isActive    Boolean @default(true)

  parent                       ProductClass?                @relation("ProductClassHierarchy", fields: [parentId], references: [id])
  children                     ProductClass[]               @relation("ProductClassHierarchy")
  options                      OptionDetails[]
  configurations               Configuration[]
  productClassOptionCategories ProductClassOptionCategory[]

  @@map("product_classes")
}

model Item {
  id             String    @id @default(uuid())
  productClassId String?
  modelNumber    String?
  name           String?
  description    String?
  specifications Json      @default("{}")
  unitPrice      Float     @default(0)
  leadTime       Int?
  type           ItemType
  isActive       Boolean   @default(false)
  createdAt      DateTime  @default(now())
  updatedAt      DateTime  @updatedAt
  deletedAt      DateTime?
  createdById    String
  updatedById    String

  options    OptionDetails[]
  quoteItems QuoteItem[]
  /// @searchFields(modelNumber: 3, description: 2, type: 1)

  @@index([createdById])
  @@map("items")
}

enum ItemType {
  Equipment
  Parts
  Service
}

// Configurations
model OptionCategory {
  id           String  @id @default(uuid())
  name         String  @unique
  description  String?
  multiple     Boolean @default(false)
  mandatory    Boolean @default(false)
  standard     Boolean @default(false)
  displayOrder Int
  legacyId     String?

  optionHeaders                OptionHeader[]
  productClassOptionCategories ProductClassOptionCategory[]

  @@map("option_categories")
}

model ProductClassOptionCategory {
  productClassId   String
  optionCategoryId String
  displayOrder     Int       @default(0)
  isRequired       Boolean   @default(false)
  createdAt        DateTime  @default(now())
  updatedAt        DateTime  @updatedAt
  deletedAt        DateTime?
  createdById      String
  updatedById      String

  productClass   ProductClass   @relation(fields: [productClassId], references: [id], onDelete: Cascade)
  optionCategory OptionCategory @relation(fields: [optionCategoryId], references: [id], onDelete: Cascade)

  @@id([productClassId, optionCategoryId])
  @@index([createdById])
  @@map("product_class_option_categories")
}

model OptionHeader {
  id               String    @id @default(uuid())
  optionCategoryId String
  name             String
  description      String?
  legacyId         String?
  displayOrder     Int       @default(0)
  isActive         Boolean   @default(true)
  createdAt        DateTime  @default(now())
  updatedAt        DateTime  @updatedAt
  deletedAt        DateTime?
  createdById      String
  updatedById      String

  category             OptionCategory        @relation(fields: [optionCategoryId], references: [id])
  optionDetails        OptionDetails[]
  optionRuleTargets    OptionRuleTarget[]
  optionRuleTriggers   OptionRuleTrigger[]
  configurationOptions ConfigurationOption[]

  @@index([createdById])
  @@map("option_headers")
}

model OptionDetails {
  id             String    @id @default(uuid())
  optionHeaderId String
  productClassId String?
  itemId         String?
  price          Decimal
  isActive       Boolean   @default(true)
  createdAt      DateTime  @default(now())
  updatedAt      DateTime  @updatedAt
  deletedAt      DateTime?
  createdById    String
  updatedById    String

  optionHeader OptionHeader  @relation(fields: [optionHeaderId], references: [id])
  productClass ProductClass? @relation(fields: [productClassId], references: [id])
  item         Item?         @relation(fields: [itemId], references: [id])

  @@unique([productClassId, optionHeaderId])
  @@index([createdById])
  @@map("option_details")
}

model OptionRule {
  id          String           @id @default(uuid())
  name        String
  description String?
  action      OptionRuleAction
  priority    Int              @default(0)
  isActive    Boolean          @default(true)
  condition   Json
  createdAt   DateTime         @default(now())
  updatedAt   DateTime         @updatedAt
  deletedAt   DateTime?
  createdById String
  updatedById String

  targetOptions  OptionRuleTarget[]
  triggerOptions OptionRuleTrigger[]

  @@index([createdById])
  @@map("option_rules")
}

enum OptionRuleAction {
  DISABLE
  REQUIRE
}

model OptionRuleTarget {
  ruleId      String
  optionId    String
  createdAt   DateTime  @default(now())
  updatedAt   DateTime  @updatedAt
  deletedAt   DateTime?
  createdById String
  updatedById String

  rule   OptionRule   @relation(fields: [ruleId], references: [id])
  option OptionHeader @relation(fields: [optionId], references: [id])

  @@id([ruleId, optionId])
  @@index([createdById])
  @@map("option_rule_targets")
}

model OptionRuleTrigger {
  ruleId      String
  optionId    String
  createdAt   DateTime  @default(now())
  updatedAt   DateTime  @updatedAt
  deletedAt   DateTime?
  createdById String
  updatedById String

  rule   OptionRule   @relation(fields: [ruleId], references: [id])
  option OptionHeader @relation(fields: [optionId], references: [id])

  @@id([ruleId, optionId])
  @@index([createdById])
  @@map("option_rule_triggers")
}

model Configuration {
  id             String    @id @default(uuid())
  productClassId String
  name           String
  description    String?
  isTemplate     Boolean
  isActive       Boolean
  createdAt      DateTime  @default(now())
  updatedAt      DateTime  @updatedAt
  deletedAt      DateTime?
  createdById    String
  updatedById    String

  productClass    ProductClass          @relation(fields: [productClassId], references: [id])
  selectedOptions ConfigurationOption[]
  quoteItems      QuoteItem[]

  @@index([createdById])
  @@map("configurations")
}

model ConfigurationOption {
  configurationId String
  optionId        String
  createdAt       DateTime  @default(now())
  updatedAt       DateTime  @updatedAt
  deletedAt       DateTime?
  createdById     String
  updatedById     String

  configuration Configuration @relation(fields: [configurationId], references: [id])
  option        OptionHeader  @relation(fields: [optionId], references: [id])

  @@id([configurationId, optionId])
  @@index([createdById])
  @@map("configuration_options")
}

// Production
model Machine {
  id             String                @id @default(uuid())
  slug           String                @unique
  name           String
  type           MachineType
  controllerType MachineControllerType
  connectionUrl  String?
  enabled        Boolean               @default(false)
  createdAt      DateTime              @default(now())
  updatedAt      DateTime              @updatedAt
  deletedAt      DateTime?
  createdById    String
  updatedById    String
  deletedById    String?

  statuses MachineStatus[]

  @@index([createdById])
  @@map("machines")
}

enum MachineType {
  LATHE
  MILL
  GRINDER
  OTHER
}

enum MachineControllerType {
  MAZAK
  FANUC
  OTHER
}

model MachineStatus {
  id           String       @id @default(uuid())
  machineId    String
  state        MachineState
  execution    String
  controller   String
  program      String?
  tool         String?
  metrics      Json?
  alarmCode    String?
  alarmMessage String?
  startTime    DateTime
  endTime      DateTime?
  duration     Int?
  createdAt    DateTime     @default(now())

  machine Machine @relation(fields: [machineId], references: [id])

  @@map("machine_statuses")
}

enum MachineState {
  ACTIVE
  SETUP
  IDLE
  ALARM
  OFFLINE
  UNKNOWN
}

// Performance Sheet
model PerformanceSheetVersion {
  id          String    @id @default(uuid())
  sections    Json      @default("[]")
  createdAt   DateTime  @default(now())
  updatedAt   DateTime  @updatedAt
  deletedAt   DateTime?
  createdById String
  updatedById String

  performanceSheets PerformanceSheet[]

  @@index([createdById])
  @@map("performance_sheet_versions")
}

model PerformanceSheet {
  id          String    @id @default(uuid())
  versionId   String
  name        String?
  data        Json      @default("{}")
  createdAt   DateTime  @default(now())
  updatedAt   DateTime  @updatedAt
  deletedAt   DateTime?
  createdById String
  updatedById String

  version PerformanceSheetVersion @relation(fields: [versionId], references: [id])
  links   PerformanceSheetLink[]

  @@index([createdById])
  @@map("performance_sheets")
}

model PerformanceSheetLink {
  id                 String    @id @default(uuid())
  performanceSheetId String
  entityType         String
  entityId           String
  createdAt          DateTime  @default(now())
  updatedAt          DateTime  @updatedAt
  deletedAt          DateTime?
  createdById        String
  updatedById        String

  performanceSheet PerformanceSheet @relation(fields: [performanceSheetId], references: [id])

  @@index([createdById])
  @@map("performance_sheet_links")
}

// Forms
model Form {
  id          String     @id @default(uuid())
  name        String
  description String?
  status      FormStatus @default(DRAFT)
  createdAt   DateTime   @default(now())
  updatedAt   DateTime   @updatedAt
  createdById String
  updatedById String

  pages            FormPage[]
  submissions      FormSubmission[]
  conditionalRules FormConditionalRule[]

  @@map("forms")
}

enum FormStatus {
  DRAFT
  PUBLISHED
  ARCHIVED
}

model FormPage {
  id          String   @id @default(uuid())
  formId      String
  title       String
  sequence    Int
  createdAt   DateTime @default(now())
  updatedAt   DateTime @updatedAt
  createdById String
  updatedById String

  form     Form          @relation(fields: [formId], references: [id], onDelete: Cascade)
  sections FormSection[]

  @@unique([formId, sequence])
  @@map("form_pages")
}

model FormSection {
  id          String   @id @default(uuid())
  pageId      String
  title       String
  description String?
  sequence    Int
  createdAt   DateTime @default(now())
  updatedAt   DateTime @updatedAt
  createdById String
  updatedById String

  page   FormPage    @relation(fields: [pageId], references: [id], onDelete: Cascade)
  fields FormField[]

  @@unique([pageId, sequence])
  @@map("form_sections")
}

model FormField {
  id               String               @id @default(uuid())
  sectionId        String
  label            String
  variable         String
  controlType      FormFieldControlType
  dataType         FormFieldDataType
  options          Json                 @default("{}")
  isRequired       Boolean              @default(false)
  isReadOnly       Boolean              @default(false)
  isHiddenOnDevice Boolean              @default(false)
  isHiddenOnReport Boolean              @default(false)
  sequence         Int
  createdAt        DateTime             @default(now())
  updatedAt        DateTime             @updatedAt
  createdById      String
  updatedById      String

  section FormSection @relation(fields: [sectionId], references: [id], onDelete: Cascade)

  @@unique([sectionId, sequence])
  @@map("form_fields")
}

enum FormFieldRestrictions {
  REQUIRED
  READ_ONLY
  HIDDEN_ON_DEVICE
  HIDDEN_ON_REPORT
}

enum FormFieldControlType {
  INPUT
  TEXT_AREA
  TEXTBOX
  DROPDOWN
  RADIO_BUTTON
  MULTI_SELECT
  BUTTON_GROUP
  GEO_LOCATION
  DATE_SELECTOR
  TIME_SELECTOR
  STAMP
  SKETCH_PAD
  CAMERA
  SIGNATURE_PAD
}

enum FormFieldDataType {
  TEXT
  EMAIL
  EMAIL_ADDRESS
  URL
  PHONE_NUMBER
  INTEGER
  DECIMAL
  CURRENCY
  GEO_LOCATION
  DATE
  TIME
  DATE_TIME
  IMAGE
  SIGNATURE
}

model FormSubmission {
  id          String               @id @default(uuid())
  formId      String
  status      FormSubmissionStatus @default(DRAFT)
  answers     Json                 @default("{}")
  createdAt   DateTime             @default(now())
  updatedAt   DateTime             @updatedAt
  deletedAt   DateTime?
  createdById String
  updatedById String

  form Form @relation(fields: [formId], references: [id], onDelete: Cascade)

  @@map("form_submissions")
}

enum FormSubmissionStatus {
  DRAFT
  SUBMITTED
  ARCHIVED
}

model FormConditionalRule {
  id          String              @id @default(uuid())
  formId      String
  name        String?
  targetType  ConditionalTarget
  targetId    String
  action      ConditionalAction
  conditions  Json
  operator    ConditionalOperator @default(AND)
  priority    Int                 @default(0)
  isActive    Boolean             @default(true)
  createdAt   DateTime            @default(now())
  updatedAt   DateTime            @updatedAt
  createdById String
  updatedById String

  form Form @relation(fields: [formId], references: [id], onDelete: Cascade)

  @@index([formId, targetId])
  @@map("form_conditional_rules")
}

enum ConditionalTarget {
  PAGE
  SECTION
  FIELD
}

enum ConditionalAction {
  SHOW
  HIDE
  ENABLE
  DISABLE
  REQUIRE
  OPTIONAL
}

enum ConditionalOperator {
  AND
  OR
}

// General
model AuditLog {
  id        String      @id @default(uuid())
  action    AuditAction
  model     String
  recordId  String
  changedBy String
  diff      Json
  createdAt DateTime    @default(now())

  @@index([model])
  @@index([recordId])
  @@index([changedBy])
  @@index([createdAt])
  @@map("audit_logs")
}

enum AuditAction {
  CREATE
  UPDATE
  DELETE
  SOFT_DELETE
  RESTORE
}

model Tag {
  id          String   @id @default(uuid())
  description String
  parentTable String
  parentId    String
  createdBy   String
  createdAt   DateTime @default(now())
  updatedAt   DateTime @updatedAt

  @@unique([parentTable, parentId, description])
  @@index([parentTable, parentId])
  @@map("tag")
}

model Chat {
  id          String    @id @default(uuid())
  employeeId  String
  name        String    @default("New Chat")
  createdAt   DateTime  @default(now())
  updatedAt   DateTime  @updatedAt
  deletedAt   DateTime?
  createdById String
  updatedById String

  employee Employee  @relation(fields: [employeeId], references: [id])
  messages Message[]

  @@map("chats")
}

model Message {
  id        String   @id @default(uuid())
  chatId    String
  role      String
  content   String
  createdAt DateTime @default(now())
  updatedAt DateTime @updatedAt
  fileUrl   String?

  chat Chat @relation(fields: [chatId], references: [id], onDelete: Cascade)

  @@map("messages")
}

model Draft {
  id          String   @id @default(uuid())
  entityType  String
  entityId    String?
  data        Json
  createdById String
  createdAt   DateTime @default(now())
  updatedAt   DateTime @updatedAt

  @@index([entityType, entityId])
  @@index([createdById])
  @@map("drafts")
}

model NtfyDevice {
  id                 String    @id @default(uuid())
  name               String
  host               String
  pingIntervalSec    Int       @default(30)
  maxMissedPings     Int       @default(3)
  currentMissedPings Int       @default(0)
  enabled            Boolean   @default(true)
  lastPingTime       DateTime?
  lastPingSuccess    Boolean?
  isDown             Boolean   @default(false)
  createdAt          DateTime  @default(now())
  updatedAt          DateTime  @updatedAt
  deletedAt          DateTime?
  createdById        String
  updatedById        String

  @@map("ntfy_devices")
}

model EmailLog {
  id        String      @id @default(uuid())
  to        String
  subject   String
  template  String?
  status    EmailStatus @default(PENDING)
  sentAt    DateTime?
  error     String?
  createdAt DateTime    @default(now())
  updatedAt DateTime    @updatedAt

  @@map("email_logs")
}

enum EmailStatus {
  PENDING
  SENT
  FAILED
}

model ExternalAccessLink {
  id           String        @id @default(uuid())
  token        String        @unique
  purpose      AccessPurpose
  resourceId   String?
  resourceType String?
  expiresAt    DateTime?
  usedAt       DateTime?
  revokedAt    DateTime?
  maxUses      Int?
  useCount     Int           @default(0)
  metadata     Json?
  createdAt    DateTime      @default(now())
  updatedAt    DateTime      @updatedAt
  createdById  String?
  updatedById  String?

  @@map("external_access_links")
}

enum AccessPurpose {
  FORM_SUBMISSION
  FILE_DOWNLOAD
  CUSTOMER_FEEDBACK
}

model BugReport {
  id          String          @id @default(uuid())
  title       String
  description String
  userEmail   String?
  userName    String?
  url         String?
  userAgent   String?
  issueKey    String?
  issueUrl    String?
  status      BugReportStatus @default(SUBMITTED)
  createdAt   DateTime        @default(now())
  createdById String?

  @@map("bug_reports")
}

enum BugReportStatus {
  SUBMITTED
  IN_JIRA
  FAILED
}

model Session {
  id               String      @id @default(uuid())
  userId           String
  token            String      @unique
  refreshToken     String?     @unique
  ipAddress        String?
  userAgent        String?
  deviceType       String?
  deviceName       String?
  location         Json?
  loginMethod      LoginMethod
  loginAt          DateTime    @default(now())
  lastActivityAt   DateTime    @default(now())
  expiresAt        DateTime
  revokedAt        DateTime?
  revokedReason    String?
  logoutAt         DateTime?
  isActive         Boolean     @default(true)
  isSuspicious     Boolean     @default(false)
  suspiciousReason String?
  metadata         Json?
  createdAt        DateTime    @default(now())
  updatedAt        DateTime    @updatedAt

  user User @relation(fields: [userId], references: [id], onDelete: Cascade)

  @@index([userId])
  @@index([userId, isActive])
  @@index([token])
  @@index([expiresAt])
  @@index([lastActivityAt])
  @@map("sessions")
}

enum LoginMethod {
  PASSWORD
  MICROSOFT
  SSO
  API_KEY
  TEST_LOGIN
}

model LoginHistory {
  id            String      @id @default(uuid())
  userId        String?
  username      String?
  loginMethod   LoginMethod
  success       Boolean
  failureReason String?
  ipAddress     String?
  userAgent     String?
  location      Json?
  timestamp     DateTime    @default(now())

  user User? @relation(fields: [userId], references: [id], onDelete: SetNull)

  @@index([userId])
  @@index([timestamp])
  @@index([success])
  @@map("login_history")
}<|MERGE_RESOLUTION|>--- conflicted
+++ resolved
@@ -276,13 +276,6 @@
   deletedAt       DateTime?
   createdById     String
   updatedById     String
-<<<<<<< HEAD
-
-  company          Company          @relation(fields: [companyId], references: [id])
-  customerJourneys Journey[]        @relation("JourneyCustomerContact")
-  dealerJourneys   Journey[]        @relation("JourneyDealerContact")
-  journeyContacts  JourneyContact[]
-=======
 
   company          Company          @relation(fields: [companyId], references: [id])
   customerJourneys Journey[]        @relation("JourneyCustomerContact")
@@ -316,19 +309,12 @@
   updatedById String
 
   contact Contact @relation(fields: [contactId], references: [id], onDelete: Cascade)
->>>>>>> 731c2084
 
   @@unique([journeyId, contactId])
   @@index([journeyId])
   @@index([contactId])
   @@index([createdById])
-<<<<<<< HEAD
-  @@index([companyId])
-  @@index([legacyCompanyId])
-  @@map("contacts")
-=======
   @@map("journey_contacts")
->>>>>>> 731c2084
 }
 
 enum ContactType {
